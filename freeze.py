--- conflicted
+++ resolved
@@ -306,56 +306,27 @@
                     "libpangocairo-1.0.so.0",
                     "libpangoft2-1.0.so.0",
                     "libharfbuzz.so.0",
-<<<<<<< HEAD
                     "libthai.so.0",
-                ]
-                and not libpath_file.startswith("libxcb-")
-                ) \
-               or libpath_file in [
+                ]) or libpath_file in [
                     "libgcrypt.so.11",
                     "libQt5DBus.so.5",
                     "libpng12.so.0",
                     "libbz2.so.1.0",
                     "libqxcb.so",
+                    "libxcb-xinerama.so.0",
+                    "libpcre.so.3",
                     "libselinux.so.1",
                     ]:
 
-=======
-                    "libthai.so.0" ]
-                ) or libpath_file in ["libgcrypt.so.11", "libQt5DBus.so.5", "libpng12.so.0",
-                                      "libbz2.so.1.0", "libqxcb.so", "libxcb-xinerama.so.0", "libpcre.so.3"]:
->>>>>>> a417caca
                 # Ignore missing files
                 if os.path.exists(libpath):
                     filepath, filename = os.path.split(libpath)
                     external_so_files.append((libpath, filename))
-<<<<<<< HEAD
                 else:
                     # This shouldn't really happen, since `ldd` is showing
                     # these files as linked into ones we're packaging
                     log.error(
                         "Skipped missing shared library: {}".format(libpath))
-
-    # Manually add missing files (that were missed in the above step).
-    # These files are required for certain distros
-    # (like Fedora, openSUSE, Debian, etc...)
-    #
-    # Also add Glib related files (required for some distros)
-
-    for added_lib in [
-            ARCHLIB + "libssl.so",
-            ARCHLIB + "libcrypto.so",
-            ARCHLIB + "libglib-2.0.so",
-            ARCHLIB + "libgio-2.0.so",
-            ARCHLIB + "libgmodule-2.0.so",
-            ARCHLIB + "libthread-2.0.so"
-            ]:
-        if os.path.exists(added_lib):
-            external_so_files.append((added_lib, os.path.basename(added_lib)))
-        else:
-            log.warning("{}: not found, skipping".format(added_lib))
-=======
->>>>>>> a417caca
 
 elif sys.platform == "darwin":
     # Copy Mac specific files that cx_Freeze misses
