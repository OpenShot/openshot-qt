--- conflicted
+++ resolved
@@ -59,13 +59,10 @@
 def print_min_versions(PATH):
     """Print ALL MINIMUM and SDK VERSIONS for files in OpenShot build folder.
     This does not list all dependent libraries though, and sometimes one of those can cause issues."""
-<<<<<<< HEAD
-    REGEX_SDK_MATCH = re.compile(r'.*(LC_VERSION_MIN_MACOSX).*version (\d+\.\d+).*sdk (\d+\.\d+).*(cmd)', re.DOTALL)
-=======
     # Use 2 different matches, due to different output from different libraries (depending on compiler)
     REGEX_SDK_MATCH = re.compile(r'.*(LC_VERSION_MIN_MACOSX).*version (\d+\.\d+).*sdk (\d+\.\d+).*(cmd)', re.DOTALL)
     REGEX_SDK_MATCH2 = re.compile(r'.*sdk\s(.*)\s*minos\s(.*)')
->>>>>>> 555d5834
+
     VERSIONS = {}
 
     # Find files matching patterns
@@ -80,11 +77,6 @@
 
            raw_output = subprocess.Popen(["oTool", "-l", file_path], stdout=subprocess.PIPE).communicate()[0].decode('utf-8')
            matches = REGEX_SDK_MATCH.findall(raw_output)
-<<<<<<< HEAD
-           if matches and len(matches[0]) == 4:
-               min_version = matches[0][1]
-               sdk_version = matches[0][2]
-=======
            matches2 = REGEX_SDK_MATCH2.findall(raw_output)
            min_version = None
            sdk_version = None
@@ -96,21 +88,16 @@
                min_version = matches2[0][1]
 
            if min_version and sdk_version:
->>>>>>> 555d5834
                print("... scanning %s for min version (min: %s, sdk: %s)" % (file_path.replace(PATH, ""),
                                                                              min_version, sdk_version))
-
                # Organize by MIN version
                if min_version in VERSIONS:
                    if file_path not in VERSIONS[min_version]:
                        VERSIONS[min_version].append(file_path)
                else:
                    VERSIONS[min_version] = [file_path]
-<<<<<<< HEAD
-               if min_version in ['10.14', '10.15']:
-=======
+
                if min_version in ['11.0']:
->>>>>>> 555d5834
                    print("ERROR!!!! Minimum OS X version not met for %s" % file_path)
 
     print("\nSummary of Minimum Mac SDKs for Dependencies:")
@@ -119,12 +106,10 @@
         for file_path in VERSIONS[key]:
             print("  %s" % file_path)
 
-<<<<<<< HEAD
-=======
     print("\nCount of Minimum Mac SDKs for Dependencies:")
     for key in sorted(VERSIONS.keys()):
         print("%s (%d)" % (key, len(VERSIONS[key])))
->>>>>>> 555d5834
+
 
 if __name__ == "__main__":
     """Run these methods manually for testing"""
