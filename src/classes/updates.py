"""
 @file
 @brief This file contains the classes needed for tracking updates and distributing changes
 @author Noah Figg <eggmunkee@hotmail.com>
 @author Jonathan Thomas <jonathan@openshot.org>
 @author Olivier Girard <eolinwen@gmail.com>

 @section LICENSE

 Copyright (c) 2008-2018 OpenShot Studios, LLC
 (http://www.openshotstudios.com). This file is part of
 OpenShot Video Editor (http://www.openshot.org), an open-source project
 dedicated to delivering high quality video editing and animation solutions
 to the world.

 OpenShot Video Editor is free software: you can redistribute it and/or modify
 it under the terms of the GNU General Public License as published by
 the Free Software Foundation, either version 3 of the License, or
 (at your option) any later version.

 OpenShot Video Editor is distributed in the hope that it will be useful,
 but WITHOUT ANY WARRANTY; without even the implied warranty of
 MERCHANTABILITY or FITNESS FOR A PARTICULAR PURPOSE.  See the
 GNU General Public License for more details.

 You should have received a copy of the GNU General Public License
 along with OpenShot Library.  If not, see <http://www.gnu.org/licenses/>.
 """

from classes.logger import log
import copy
import json


class UpdateWatcher:
    """ Interface for classes that listen for 'undo' and 'redo' events. """

    def updateStatusChanged(self, undo_status, redo_status):
        """ Easily be notified each time there are 'undo' or 'redo' actions
        available in the UpdateManager. """
        raise NotImplementedError("updateStatus() not implemented in UpdateWatcher implementer.")


class UpdateInterface:
    """ Interface for classes that listen for changes (insert, update, and delete). """

    def changed(self, action):
        """ This method is invoked each time the UpdateManager is changed.
        The action contains all the details of what changed,
        including the type of change (insert, update, or delete). """
        raise NotImplementedError("changed() not implemented in UpdateInterface implementer.")


class UpdateAction:
    """A data structure representing a single update manager action,
    including any necessary data to reverse the action."""

    def __init__(self, type=None, key=[], values=None, partial_update=False):
        self.type = type  # insert, update, or delete
        self.key = key  # list which contains the path to the item, for example: ["clips",{"id":"123"}]
        self.values = values
        self.old_values = None
        self.partial_update = partial_update

    def set_old_values(self, old_vals):
        self.old_values = old_vals

    def json(self, is_array=False, only_value=False):
        """ Get the JSON string representing this UpdateAction """

        # Build the dictionary to be serialized
        if only_value:
            data_dict = copy.deepcopy(self.values)
        else:
            data_dict = {"type": self.type,
                         "key": self.key,
                         "value": copy.deepcopy(self.values),
                         "partial": self.partial_update,
                         "old_values": copy.deepcopy(self.old_values)}

            # Always remove 'history' key (if found). This prevents nested "history"
            # attributes when a project dict is loaded.
            try:
                if isinstance(data_dict.get("value"), dict) and "history" in data_dict.get("value"):
                    data_dict.get("value").pop("history", None)
                if isinstance(data_dict.get("old_values"), dict) and "history" in data_dict.get("old_values"):
                    data_dict.get("old_values").pop("history", None)
            except Exception as ex:
                log.warning('Failed to clear history attribute from undo/redo data. {}'.format(ex))

        if not is_array:
            # Use a JSON Object as the root object
            update_action_dict = data_dict
        else:
            # Use a JSON Array as the root object
            update_action_dict = [data_dict]

        # Serialize as JSON
        return json.dumps(update_action_dict)

    def load_json(self, value):
        """ Load this UpdateAction from a JSON string """

        # Load JSON string
        update_action_dict = json.loads(value, strict=False)

        # Set the Update Action properties
        self.type = update_action_dict.get("type")
        self.key = update_action_dict.get("key")
        self.values = update_action_dict.get("value")
        self.old_values = update_action_dict.get("old_values")
        self.partial_update = update_action_dict.get("partial")

        # Always remove 'history' key (if found). This prevents nested "history"
        # attributes when a project dict is loaded.
        try:
            if isinstance(self.values, dict) and "history" in self.values:
                self.values.pop("history", None)
            if isinstance(self.old_values, dict) and "history" in self.old_values:
                self.old_values.pop("history", None)
        except Exception as ex:
            log.warning('Failed to clear history attribute from undo/redo data. {}'.format(ex))


class UpdateManager:
    """ This class is used to track and distribute changes to listeners.
    Typically, only 1 instance of this class is needed, and many different
    listeners are connected with the add_listener() method. """

    def __init__(self):
        self.statusWatchers = []  # List of watchers
        self.updateListeners = []  # List of listeners
        self.actionHistory = []  # List of actions performed to current state
        self.redoHistory = []  # List of actions undone
        self.currentStatus = [None, None]  # Status of Undo and Redo buttons (true/false for should be enabled)
        self.ignore_history = False  # Ignore saving actions to history, to prevent a huge undo/redo list
        self.last_action = None  # The last action processed
        self.pending_action = None  # Last action not added to actionHistory list

    def load_history(self, project):
        """Load history from project"""
        self.reset()

        # Get history from project data
        history = project.get("history")

        # Loop through each, and load serialized data into updateAction objects
        # Ignore any load actions or history update actions
        for actionDict in history.get("redo", []):
            action = UpdateAction()
            action.load_json(json.dumps(actionDict))
            if action.type != "load" and action.key[0] != "history":
                self.redoHistory.append(action)
            else:
                log.info("Loading redo history, skipped key: %s" % str(action.key))
        for actionDict in history.get("undo", []):
            action = UpdateAction()
            action.load_json(json.dumps(actionDict))
            if action.type != "load" and action.key[0] != "history":
                self.actionHistory.append(action)
            else:
                log.info("Loading undo history, skipped key: %s" % str(action.key))

        # Notify watchers of new status
        self.update_watchers()

    def save_history(self, project, history_length):
        """Save history to project"""
        redo_list = []
        undo_list = []

        # Loop through each updateAction object and serialize
        # Ignore any load actions or history update actions
        history_length_int = int(history_length)
        for action in self.redoHistory[-history_length_int:]:
            if action.type != "load" and action.key[0] != "history":
                actionDict = json.loads(action.json(), strict=False)
                redo_list.append(actionDict)
            else:
                log.info("Saving redo history, skipped key: %s" % str(action.key))
        for action in self.actionHistory[-history_length_int:]:
            if action.type != "load" and action.key[0] != "history":
                actionDict = json.loads(action.json(), strict=False)
                undo_list.append(actionDict)
            else:
                log.info("Saving undo history, skipped key: %s" % str(action.key))

        # Set history data in project
        self.update_untracked(["history"], {"redo": redo_list, "undo": undo_list})

    def reset(self):
        """ Reset the UpdateManager, and clear all UpdateActions and History.
        This does not clear listeners and watchers. """
        self.actionHistory.clear()
        self.redoHistory.clear()
        self.pending_action = None
        self.last_action = None

        # Notify watchers of new history state
        self.update_watchers()

    def add_listener(self, listener, index=-1):
        """ Add a new listener (which will invoke the changed(action) method
        each time an UpdateAction is available). """

        if listener not in self.updateListeners:
            if index <= -1:
                # Add listener to end of list
                self.updateListeners.append(listener)
            else:
                # Insert listener at index
                self.updateListeners.insert(index, listener)
        else:
            log.warning("Cannot add existing listener: {}".format(str(listener)))

    def add_watcher(self, watcher):
        """ Add a new watcher (which will invoke the updateStatusChanged() method
        each time a 'redo' or 'undo' action is available). """

        if watcher not in self.statusWatchers:
            self.statusWatchers.append(watcher)
        else:
            log.warning("Cannot add existing watcher: {}".format(str(watcher)))

    def update_watchers(self):
        """ Notify all watchers if any 'undo' or 'redo' actions are available. """

        new_status = (len(self.actionHistory) >= 1, len(self.redoHistory) >= 1)
        if self.currentStatus[0] != new_status[0] or self.currentStatus[1] != new_status[1]:
            for watcher in self.statusWatchers:
                watcher.updateStatusChanged(*new_status)

    # This can only be called on actions already run,
    # as the old_values member is only populated during the
    # add/update/remove task on the project data store.
    # the old_values member is needed to reverse the changes
    # caused by actions.
    def get_reverse_action(self, action):
        """ Convert an UpdateAction into the opposite type (i.e. 'insert' becomes an 'delete') """
        reverse = UpdateAction(action.type, action.key, action.values, action.partial_update)
        # On adds, setup remove
        if action.type == "insert":
            reverse.type = "delete"

            # replace last part of key with ID (so the delete knows which item to delete)
            id = action.values["id"]
            action.key.append({"id": id})

        # On removes, setup add with old value
        elif action.type == "delete":
            reverse.type = "insert"
            # Remove last item from key (usually the id of the inserted item)
            if reverse.type == "insert" and isinstance(reverse.key[-1], dict) and "id" in reverse.key[-1]:
                reverse.key = reverse.key[:-1]

        # On updates, just swap the old and new values data
        # Swap old and new values
        reverse.old_values = action.values
        reverse.values = action.old_values

        return reverse

    def undo(self):
        """ Undo the last UpdateAction (and notify all listeners and watchers) """

        if len(self.actionHistory) > 0:
            # Get last action from history (remove)
            last_action = copy.deepcopy(self.actionHistory.pop())

            self.redoHistory.append(last_action)
            self.pending_action = None
            # Get reverse of last action and perform it
            reverse_action = self.get_reverse_action(last_action)
            self.dispatch_action(reverse_action)

    def redo(self):
        """ Redo the last UpdateAction (and notify all listeners and watchers) """

        if len(self.redoHistory) > 0:
            # Get last undone action off redo history (remove)
            next_action = copy.deepcopy(self.redoHistory.pop())

            # Remove ID from insert (if found)
            if next_action.type == "insert" and isinstance(next_action.key[-1], dict) and "id" in next_action.key[-1]:
                next_action.key = next_action.key[:-1]

            self.actionHistory.append(next_action)
            self.pending_action = None
            # Perform next redo action
            self.dispatch_action(next_action)

    # Carry out an action on all listeners
    def dispatch_action(self, action):
        """ Distribute changes to all listeners (by calling their changed() method) """

        try:
            # Loop through all listeners
            for listener in self.updateListeners:
                # Invoke change method on listener
                listener.changed(action)

        except Exception as ex:
            log.error("Couldn't apply '{}' to update listener: {}\n{}".format(action.type, listener, ex))
        self.update_watchers()

    # Perform load action (loading all project data), clearing history for taking a new path
    def load(self, values):
        """ Load all project data via an UpdateAction into the UpdateManager
        (this action will then be distributed to all listeners) """

        self.last_action = UpdateAction('load', '', values)
        self.redoHistory.clear()
        self.actionHistory.clear()
        self.pending_action = None
        self.dispatch_action(self.last_action)

    # Perform new actions, clearing redo history for taking a new path
    def insert(self, key, values):
        """ Insert a new UpdateAction into the UpdateManager
        (this action will then be distributed to all listeners) """

        self.last_action = UpdateAction('insert', key, values)
        if self.ignore_history:
            self.pending_action = self.last_action
        else:
            self.redoHistory.clear()
            self.pending_action = None
            self.actionHistory.append(self.last_action)
        self.dispatch_action(self.last_action)

    def update(self, key, values, partial_update=False):
        """ Update the UpdateManager with an UpdateAction
        (this action will then be distributed to all listeners) """

        self.last_action = UpdateAction('update', key, values, partial_update)
        if self.ignore_history:
            self.pending_action = self.last_action
        else:
            if self.last_action.key and self.last_action.key[0] != "history":
                # Clear redo history for any update except a "history" update
                self.redoHistory.clear()
            self.pending_action = None
            self.actionHistory.append(self.last_action)
        self.dispatch_action(self.last_action)

    def update_untracked(self, key, values, partial_update=False):
        """ Update the UpdateManager with an UpdateAction, without creating
        a new entry in the history table
        (this action will then be distributed to all listeners) """
        previous_ignore = self.ignore_history
        previous_pending = self.pending_action
        self.ignore_history = True
        self.update(key, values, partial_update)
        self.ignore_history = previous_ignore
        self.pending_action = previous_pending

    def delete(self, key):
        """ Delete an item from the UpdateManager with an UpdateAction
        (this action will then be distributed to all listeners) """

        self.last_action = UpdateAction('delete', key)
        if self.ignore_history:
            self.pending_action = self.last_action
        else:
            self.redoHistory.clear()
            self.pending_action = None
            self.actionHistory.append(self.last_action)
        self.dispatch_action(self.last_action)

    def apply_last_action_to_history(self, previous_value):
        """ Apply the last action to the history """
<<<<<<< HEAD
        if self.pending_action:
            self.pending_action.set_old_values(previous_value)
            self.actionHistory.append(self.pending_action)
            self.last_action = self.pending_action
            self.pending_action = None
=======
        if self.last_action:
            self.last_action.set_old_values(previous_value)
            self.actionHistory.append(self.last_action)

            # Notify watchers of new history state
            self.update_watchers()
>>>>>>> d0397096
<|MERGE_RESOLUTION|>--- conflicted
+++ resolved
@@ -369,17 +369,11 @@
 
     def apply_last_action_to_history(self, previous_value):
         """ Apply the last action to the history """
-<<<<<<< HEAD
         if self.pending_action:
             self.pending_action.set_old_values(previous_value)
             self.actionHistory.append(self.pending_action)
             self.last_action = self.pending_action
             self.pending_action = None
-=======
-        if self.last_action:
-            self.last_action.set_old_values(previous_value)
-            self.actionHistory.append(self.last_action)
 
             # Notify watchers of new history state
-            self.update_watchers()
->>>>>>> d0397096
+            self.update_watchers()