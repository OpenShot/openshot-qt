--- conflicted
+++ resolved
@@ -526,11 +526,7 @@
 
                         except Exception as ex:
                             # Handle exception quietly
-<<<<<<< HEAD
                             msg = ("%s is not a valid video, audio, or image file: %s" % (item.name, str(ex)))
-=======
-                            msg = ("{} is not a valid video, audio, or image file: {}".format(item.name, str(ex)))
->>>>>>> 46b12cf7
                             log.error(msg)
                             failed_files.append(item.name)
 
