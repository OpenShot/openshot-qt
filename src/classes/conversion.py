--- conflicted
+++ resolved
@@ -39,7 +39,6 @@
 
 def secondsToZoom(scaleValue):
     """ Convert a number of seconds to a timeline zoom factor """
-<<<<<<< HEAD
     if scaleValue in zoomSeconds:
         return zoomSeconds.index(scaleValue)
     else:
@@ -48,13 +47,4 @@
         for zoomValue in zoomSeconds:
             if zoomValue < scaleValue:
                 closestValue = zoomValue
-        return zoomSeconds.index(closestValue)
-=======
-    # Find closest zoom or exact match
-    closestValue = zoomSeconds[0]
-    for zoomValue in zoomSeconds:
-        if zoomValue > scaleValue:
-            break;
-        closestValue = zoomValue
-    return zoomSeconds.index(closestValue)
->>>>>>> 4764b1ae
+        return zoomSeconds.index(closestValue)