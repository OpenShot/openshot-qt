--- conflicted
+++ resolved
@@ -319,11 +319,7 @@
             # Remove file from abs path
             orig_abs_folder = os.path.dirname(orig_abs_path)
 
-<<<<<<< HEAD
-            # Calculate new relative path
-=======
             log.debug("Generating new relative path for %s", orig_abs_path)
->>>>>>> 846362a1
             new_rel_path_folder = os.path.relpath(orig_abs_folder, path_context.get("new_project_folder", ""))
             new_rel_path = os.path.join(new_rel_path_folder, file_path).replace("\\", "/")
             new_rel_path = json.dumps(new_rel_path, ensure_ascii=False)
@@ -344,13 +340,8 @@
             # Optimized regex replacement
             data = re.sub(path_regex, self.replace_string_to_relative, data)
 
-<<<<<<< HEAD
-        except Exception as ex:
-            log.warning("Failed converting absolute paths to relative paths: %s" % str(ex))
-=======
         except Exception:
             log.error("Error while converting absolute paths to relative paths", exc_info=1)
->>>>>>> 846362a1
 
         return data
 
