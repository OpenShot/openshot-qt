"""
 @file
 @brief This file loads the interactive HTML timeline
 @author Noah Figg <eggmunkee@hotmail.com>
 @author Jonathan Thomas <jonathan@openshot.org>
 @author Olivier Girard <eolinwen@gmail.com>

 @section LICENSE

 Copyright (c) 2008-2018 OpenShot Studios, LLC
 (http://www.openshotstudios.com). This file is part of
 OpenShot Video Editor (http://www.openshot.org), an open-source project
 dedicated to delivering high quality video editing and animation solutions
 to the world.

 OpenShot Video Editor is free software: you can redistribute it and/or modify
 it under the terms of the GNU General Public License as published by
 the Free Software Foundation, either version 3 of the License, or
 (at your option) any later version.

 OpenShot Video Editor is distributed in the hope that it will be useful,
 but WITHOUT ANY WARRANTY; without even the implied warranty of
 MERCHANTABILITY or FITNESS FOR A PARTICULAR PURPOSE.  See the
 GNU General Public License for more details.

 You should have received a copy of the GNU General Public License
 along with OpenShot Library.  If not, see <http://www.gnu.org/licenses/>.
 """

import os
import sys
from copy import deepcopy
from functools import partial
from random import uniform
from urllib.parse import urlparse

import openshot  # Python module for libopenshot (required video editing module installed separately)
from PyQt5.QtCore import QFileInfo, pyqtSlot, pyqtSignal, QUrl, Qt, QCoreApplication, QTimer, QEventLoop
from PyQt5.QtGui import QCursor, QKeySequence

<<<<<<< HEAD
from PyQt5.QtWebEngineWidgets import QWebEngineView as QWebView
from PyQt5.QtWebChannel import QWebChannel

=======
from PyQt5.QtWebChannel import QWebChannel

from PyQt5.QtWebEngineWidgets import QWebEngineView as QWebView

>>>>>>> 1e66fe52
from PyQt5.QtWidgets import QMenu

from classes import info, updates
from classes import settings
from classes.app import get_app
from classes.logger import log
from classes.query import File, Clip, Transition, Track
from classes.waveform import get_audio_data
from classes.thumbnail import GenerateThumbnail
from classes.conversion import zoomToSeconds, secondsToZoom

try:
    import json
except ImportError:
    import simplejson as json

# Constants used by this file
JS_SCOPE_SELECTOR = "$('body').scope()"

MENU_FADE_NONE = 0
MENU_FADE_IN_FAST = 1
MENU_FADE_IN_SLOW = 2
MENU_FADE_OUT_FAST = 3
MENU_FADE_OUT_SLOW = 4
MENU_FADE_IN_OUT_FAST = 5
MENU_FADE_IN_OUT_SLOW = 6

MENU_ROTATE_NONE = 0
MENU_ROTATE_90_RIGHT = 1
MENU_ROTATE_90_LEFT = 2
MENU_ROTATE_180_FLIP = 3

MENU_LAYOUT_NONE = 0
MENU_LAYOUT_CENTER = 1
MENU_LAYOUT_TOP_LEFT = 2
MENU_LAYOUT_TOP_RIGHT = 3
MENU_LAYOUT_BOTTOM_LEFT = 4
MENU_LAYOUT_BOTTOM_RIGHT = 5
MENU_LAYOUT_ALL_WITH_ASPECT = 6
MENU_LAYOUT_ALL_WITHOUT_ASPECT = 7

MENU_ALIGN_LEFT = 0
MENU_ALIGN_RIGHT = 1

MENU_ANIMATE_NONE = 0
MENU_ANIMATE_IN_50_100 = 1
MENU_ANIMATE_IN_75_100 = 2
MENU_ANIMATE_IN_100_150 = 3
MENU_ANIMATE_OUT_100_75 = 4
MENU_ANIMATE_OUT_100_50 = 5
MENU_ANIMATE_OUT_150_100 = 6
MENU_ANIMATE_CENTER_TOP = 7
MENU_ANIMATE_CENTER_LEFT = 8
MENU_ANIMATE_CENTER_RIGHT = 9
MENU_ANIMATE_CENTER_BOTTOM = 10
MENU_ANIMATE_TOP_CENTER = 11
MENU_ANIMATE_LEFT_CENTER = 12
MENU_ANIMATE_RIGHT_CENTER = 13
MENU_ANIMATE_BOTTOM_CENTER = 14
MENU_ANIMATE_TOP_BOTTOM = 15
MENU_ANIMATE_LEFT_RIGHT = 16
MENU_ANIMATE_RIGHT_LEFT = 17
MENU_ANIMATE_BOTTOM_TOP = 18
MENU_ANIMATE_RANDOM = 19

MENU_VOLUME_NONE = 1
MENU_VOLUME_FADE_IN_FAST = 2
MENU_VOLUME_FADE_IN_SLOW = 3
MENU_VOLUME_FADE_OUT_FAST = 4
MENU_VOLUME_FADE_OUT_SLOW = 5
MENU_VOLUME_FADE_IN_OUT_FAST = 6
MENU_VOLUME_FADE_IN_OUT_SLOW = 7
MENU_VOLUME_LEVEL_100 = 100
MENU_VOLUME_LEVEL_90 = 90
MENU_VOLUME_LEVEL_80 = 80
MENU_VOLUME_LEVEL_70 = 70
MENU_VOLUME_LEVEL_60 = 60
MENU_VOLUME_LEVEL_50 = 50
MENU_VOLUME_LEVEL_40 = 40
MENU_VOLUME_LEVEL_30 = 30
MENU_VOLUME_LEVEL_20 = 20
MENU_VOLUME_LEVEL_10 = 10
MENU_VOLUME_LEVEL_0 = 0

MENU_TRANSFORM = 0

MENU_TIME_NONE = 0
MENU_TIME_FORWARD = 1
MENU_TIME_BACKWARD = 2
MENU_TIME_FREEZE = 3
MENU_TIME_FREEZE_ZOOM = 4

MENU_COPY_ALL = -1
MENU_COPY_CLIP = 0
MENU_COPY_KEYFRAMES_ALL = 1
MENU_COPY_KEYFRAMES_ALPHA = 2
MENU_COPY_KEYFRAMES_SCALE = 3
MENU_COPY_KEYFRAMES_ROTATE = 4
MENU_COPY_KEYFRAMES_LOCATION = 5
MENU_COPY_KEYFRAMES_TIME = 6
MENU_COPY_KEYFRAMES_VOLUME = 7
MENU_COPY_EFFECTS = 8
MENU_PASTE = 9

MENU_COPY_TRANSITION = 10
MENU_COPY_KEYFRAMES_BRIGHTNESS = 11
MENU_COPY_KEYFRAMES_CONTRAST = 12

MENU_SLICE_KEEP_BOTH = 0
MENU_SLICE_KEEP_LEFT = 1
MENU_SLICE_KEEP_RIGHT = 2

MENU_SPLIT_AUDIO_SINGLE = 0
MENU_SPLIT_AUDIO_MULTIPLE = 1




class TimelineWebView(QWebView, updates.UpdateInterface):
    """ A WebView QWidget used to load the Timeline """

    # Path to html file
    html_path = os.path.join(info.PATH, 'timeline', 'index.html')

    storeChanged = pyqtSignal(str)

    def store(self,val):
        log.error('storing val {}'.format(val))
        self._last_js_var = val
        self.storeChanged.emit(str(val))

    
    def consume(self):
        if not self._last_js_var:
            loop = QEventLoop()
            self.storeChanged.connect(loop.exit)
            loop.exec_()            
            
        ret = self._last_js_var
        log.error('returning val {}'.format(ret))
        self.store(None)
        return ret

    @pyqtSlot()
    def page_ready(self):
        """Document.Ready event has fired, and is initialized"""
        self.document_is_ready = True

    def eval_js(self, code, callback = None):
        # Check if document.Ready has fired in JS
        if not self.document_is_ready:
            # Not ready, try again in a few milliseconds
            log.error("TimelineWebView::eval_js() called before document ready event. Script queued: %s" % code)
            QTimer.singleShot(50, partial(self.eval_js, code, callback))
            return None
        else:
            # Execute JS code
            if callback:
                return self.page().runJavaScript(code,callback)
            else:
                return self.page().runJavaScript(code)

    # This method is invoked by the UpdateManager each time a change happens (i.e UpdateInterface)
    def changed(self, action):
        # Send a JSON version of the UpdateAction to the timeline webview method: ApplyJsonDiff()
        if action.type == "load":
            # Initialize translated track name
            _ = get_app()._tr
            self.eval_js(JS_SCOPE_SELECTOR + ".SetTrackLabel('" + _("Track %s") + "');")

            # Load entire project data
            code = JS_SCOPE_SELECTOR + ".LoadJson(" + action.json() + ");"
        else:
            # Apply diff to part of project data
            code = JS_SCOPE_SELECTOR + ".ApplyJsonDiff([" + action.json() + "]);"
        self.eval_js(code)

        # Reset the scale when loading new JSON
        if action.type == "load":
            # Set the scale again (to project setting)
            initial_scale = get_app().project.get(["scale"]) or 15
            get_app().window.sliderZoom.setValue(secondsToZoom(initial_scale))

    # JavaScript callable function to update the project data when a clip changes
    @pyqtSlot(str)
    def update_clip_data(self, clip_json, only_basic_props=True, ignore_reader=False):
        """ Create an updateAction and send it to the update manager """

        # read clip json
        try:
            if not isinstance(clip_json, dict):
                clip_data = json.loads(clip_json)
            else:
                clip_data = clip_json
        except:
            # Failed to parse json, do nothing
            return

        # Search for matching clip in project data (if any)
        existing_clip = Clip.get(id=clip_data["id"])
        if not existing_clip:
            # Create a new clip (if not exists)
            existing_clip = Clip()

        # Determine if "start" changed
        start_changed = False
        if existing_clip.data and existing_clip.data["start"] != clip_data["start"] and clip_data["reader"]["has_video"] and not clip_data["reader"]["has_single_image"]:
            # Update thumbnail
            self.UpdateClipThumbnail(clip_data)

        # Update clip data
        existing_clip.data = clip_data

        # Remove unneeded properties (since they don't change here... this is a performance boost)
        if only_basic_props:
            existing_clip.data = {}
            existing_clip.data["id"] = clip_data["id"]
            existing_clip.data["layer"] = clip_data["layer"]
            existing_clip.data["position"] = clip_data["position"]
            existing_clip.data["image"] = clip_data["image"]
            existing_clip.data["start"] = clip_data["start"]
            existing_clip.data["end"] = clip_data["end"]

        # Always remove the Reader attribute (since nothing updates it, and we are wrapping clips in FrameMappers anyway)
        if ignore_reader and "reader" in existing_clip.data:
            existing_clip.data.pop("reader")

        # Save clip
        existing_clip.save()

        # Update the preview and reselct current frame in properties
        get_app().window.refreshFrameSignal.emit()
        get_app().window.propertyTableView.select_frame(self.window.preview_thread.player.Position())

    # Update Thumbnails for modified clips
    def UpdateClipThumbnail(self, clip_data):
        """Update the thumbnail image for clips"""

        # Get project's frames per second
        fps = clip_data["reader"]["fps"]
        fps_float = float(fps["num"]) / float(fps["den"])

        # Get starting time of clip
        start_frame = round(float(clip_data["start"]) * fps_float) + 1

        # Determine thumb path
        thumb_path = os.path.join(info.THUMBNAIL_PATH, "{}-{}.png".format(clip_data["id"], start_frame))
        log.info('Updating thumbnail image: %s' % thumb_path)

        # Check if thumb exists
        if not os.path.exists(thumb_path):

            # Get file object
            file = File.get(id=clip_data["file_id"])

            if not file:
                # File not found, do nothing
                return

            # Convert path to the correct relative path (based on this folder)
            file_path = file.absolute_path()

            # Determine if video overlay should be applied to thumbnail
            overlay_path = ""
            if file.data["media_type"] == "video":
                overlay_path = os.path.join(info.IMAGES_PATH, "overlay.png")

            # Create thumbnail image
            GenerateThumbnail(file_path, thumb_path, start_frame, 98, 64, os.path.join(info.IMAGES_PATH, "mask.png"), overlay_path)

            # Update clip_data to point to new thumbnail image
            clip_data["image"] = thumb_path

    # Add missing transition
    @pyqtSlot(str)
    def add_missing_transition(self, transition_json):

        transition_details = json.loads(transition_json)

        # Get FPS from project
        fps = get_app().project.get(["fps"])
        fps_float = float(fps["num"]) / float(fps["den"])

        # Open up QtImageReader for transition Image
        transition_reader = openshot.QtImageReader(
            os.path.join(info.PATH, "transitions", "common", "fade.svg"))

        # Generate transition object
        transition_object = openshot.Mask()

        # Set brightness and contrast, to correctly transition for overlapping clips
        brightness = transition_object.brightness
        brightness.AddPoint(1, 1.0, openshot.BEZIER)
        brightness.AddPoint(round(transition_details["end"] * fps_float) + 1, -1.0, openshot.BEZIER)
        contrast = openshot.Keyframe(3.0)

        # Create transition dictionary
        transitions_data = {
            "id": get_app().project.generate_id(),
            "layer": transition_details["layer"],
            "title": "Transition",
            "type": "Mask",
            "position": transition_details["position"],
            "start": transition_details["start"],
            "end": transition_details["end"],
            "brightness": json.loads(brightness.Json()),
            "contrast": json.loads(contrast.Json()),
            "reader": json.loads(transition_reader.Json()),
            "replace_image": False
        }

        # Send to update manager
        self.update_transition_data(transitions_data, only_basic_props=False)

    # JavaScript callable function to update the project data when a transition changes
    @pyqtSlot(str)
    def update_transition_data(self, transition_json, only_basic_props=True):
        """ Create an updateAction and send it to the update manager """

        # read clip json
        if not isinstance(transition_json, dict):
            transition_data = json.loads(transition_json)
        else:
            transition_data = transition_json

        # Search for matching clip in project data (if any)
        existing_item = Transition.get(id=transition_data["id"])
        needs_resize = True
        if not existing_item:
            # Create a new clip (if not exists)
            existing_item = Transition()
            needs_resize = False
        existing_item.data = transition_data

        # Get FPS from project
        fps = get_app().project.get(["fps"])
        fps_float = float(fps["num"]) / float(fps["den"])
        duration = existing_item.data["end"] - existing_item.data["start"]

        # Update the brightness and contrast keyframes to match the duration of the transition
        # This is a hack until I can think of something better
        brightness = None
        contrast = None
        if needs_resize:
            # Adjust transition's brightness keyframes to match the size of the transition
            brightness = existing_item.data["brightness"]
            if len(brightness["Points"]) > 1:
                # If multiple points, move the final one to the 'new' end
                brightness["Points"][-1]["co"]["X"] = round(duration * fps_float) + 1

            # Adjust transition's contrast keyframes to match the size of the transition
            contrast = existing_item.data["contrast"]
            if len(contrast["Points"]) > 1:
                # If multiple points, move the final one to the 'new' end
                contrast["Points"][-1]["co"]["X"] = round(duration * fps_float) + 1
        else:
            # Create new brightness and contrast Keyframes
            b = openshot.Keyframe()
            b.AddPoint(1, 1.0, openshot.BEZIER)
            b.AddPoint(round(duration * fps_float) + 1, -1.0, openshot.BEZIER)
            brightness = json.loads(b.Json())

        # Only include the basic properties (performance boost)
        if only_basic_props:
            existing_item.data = {}
            existing_item.data["id"] = transition_data["id"]
            existing_item.data["layer"] = transition_data["layer"]
            existing_item.data["position"] = transition_data["position"]
            existing_item.data["start"] = transition_data["start"]
            existing_item.data["end"] = transition_data["end"]

            log.info('transition start: %s' % transition_data["start"])
            log.info('transition end: %s' % transition_data["end"])

            if brightness:
                existing_item.data["brightness"] = brightness
            if contrast:
                existing_item.data["contrast"] = contrast

        # Save transition
        existing_item.save()

        # Update the preview and reselct current frame in properties
        get_app().window.refreshFrameSignal.emit()
        get_app().window.propertyTableView.select_frame(self.window.preview_thread.player.Position())

    # Prevent default context menu, and ignore, so that javascript can intercept
    def contextMenuEvent(self, event):
        event.ignore()

    # JavaScript callable function to show clip or transition content menus, passing in type to show
    @pyqtSlot(float)
    def ShowPlayheadMenu(self, position=None):
        log.info('ShowPlayheadMenu: %s' % position)

        # Get translation method
        _ = get_app()._tr

        # Get list of intercepting clips with position (if any)
        intersecting_clips = Clip.filter(intersect=position)
        intersecting_trans = Transition.filter(intersect=position)

        menu = QMenu(self)
        if intersecting_clips or intersecting_trans:
            # Get list of clip ids
            clip_ids = [c.id for c in intersecting_clips]
            trans_ids = [t.id for t in intersecting_trans]

            # Add split clip menu
            Slice_Menu = QMenu(_("Slice All"), self)
            Slice_Keep_Both = Slice_Menu.addAction(_("Keep Both Sides"))
            Slice_Keep_Both.setShortcut(QKeySequence(self.window.getShortcutByName("sliceAllKeepBothSides")))
            Slice_Keep_Both.triggered.connect(partial(self.Slice_Triggered, MENU_SLICE_KEEP_BOTH, clip_ids, trans_ids, position))
            Slice_Keep_Left = Slice_Menu.addAction(_("Keep Left Side"))
            Slice_Keep_Left.setShortcut(QKeySequence(self.window.getShortcutByName("sliceAllKeepLeftSide")))
            Slice_Keep_Left.triggered.connect(partial(self.Slice_Triggered, MENU_SLICE_KEEP_LEFT, clip_ids, trans_ids, position))
            Slice_Keep_Right = Slice_Menu.addAction(_("Keep Right Side"))
            Slice_Keep_Right.setShortcut(QKeySequence(self.window.getShortcutByName("sliceAllKeepRightSide")))
            Slice_Keep_Right.triggered.connect(partial(self.Slice_Triggered, MENU_SLICE_KEEP_RIGHT, clip_ids, trans_ids, position))
            menu.addMenu(Slice_Menu)
            return menu.popup(QCursor.pos())

    @pyqtSlot(str)
    def ShowEffectMenu(self, effect_id=None):
        log.info('ShowEffectMenu: %s' % effect_id)

        # Set the selected clip (if needed)
        self.window.addSelection(effect_id, 'effect', True)

        menu = QMenu(self)
        # Properties
        menu.addAction(self.window.actionProperties)

        # Remove Effect Menu
        menu.addSeparator()
        menu.addAction(self.window.actionRemoveEffect)
        return menu.popup(QCursor.pos())

    @pyqtSlot(float, int)
    def ShowTimelineMenu(self, position, layer_id):
        log.info('ShowTimelineMenu: position: %s, layer: %s' % (position, layer_id))

        # Get translation method
        _ = get_app()._tr

        # Get list of clipboard items (that are complete clips or transitions)
        # i.e. ignore partial clipboard items (keyframes / effects / etc...)
        clipboard_clip_ids = [k for k, v in self.copy_clipboard.items() if v.get('id')]
        clipboard_tran_ids = [k for k, v in self.copy_transition_clipboard.items() if v.get('id')]

        # Paste Menu (if entire clips or transitions are copied)
        if self.copy_clipboard or self.copy_transition_clipboard:
            if len(clipboard_clip_ids) + len(clipboard_tran_ids) > 0:
                menu = QMenu(self)
                Paste_Clip = menu.addAction(_("Paste"))
                Paste_Clip.setShortcut(QKeySequence(self.window.getShortcutByName("pasteAll")))
                Paste_Clip.triggered.connect(partial(self.Paste_Triggered, MENU_PASTE, float(position), int(layer_id), [], []))

                return menu.popup(QCursor.pos())

    @pyqtSlot(str)
    def ShowClipMenu(self, clip_id=None):
        log.info('ShowClipMenu: %s' % clip_id)

        # Get translation method
        _ = get_app()._tr

        # Get existing clip object
        clip = Clip.get(id=clip_id)
        if not clip:
            # Not a valid clip id
            return

        # Set the selected clip (if needed)
        if clip_id not in self.window.selected_clips:
            self.window.addSelection(clip_id, 'clip')
        # Get list of selected clips
        clip_ids = self.window.selected_clips
        tran_ids = self.window.selected_transitions

        # Get framerate
        fps = get_app().project.get(["fps"])
        fps_float = float(fps["num"]) / float(fps["den"])

        # Get playhead position
        playhead_position = float(self.window.preview_thread.current_frame) / fps_float

        # Mark these strings for translation
        translations = [_("Start of Clip"), _("End of Clip"), _("Entire Clip"), _("Normal"), _("Fast"), _("Slow"), _("Forward"), _("Backward")]

        # Create blank context menu
        menu = QMenu(self)

        # Copy Menu
        if len(tran_ids) + len(clip_ids) > 1:
            # Show Copy All menu (clips and transitions are selected)
            Copy_All = menu.addAction(_("Copy"))
            Copy_All.setShortcut(QKeySequence(self.window.getShortcutByName("copyAll")))
            Copy_All.triggered.connect(partial(self.Copy_Triggered, MENU_COPY_ALL, clip_ids, tran_ids))
        else:
            # Only a single clip is selected (Show normal copy menus)
            Copy_Menu = QMenu(_("Copy"), self)
            Copy_Clip = Copy_Menu.addAction(_("Clip"))
            Copy_Clip.setShortcut(QKeySequence(self.window.getShortcutByName("copyAll")))
            Copy_Clip.triggered.connect(partial(self.Copy_Triggered, MENU_COPY_CLIP, [clip_id], []))

            Keyframe_Menu = QMenu(_("Keyframes"), self)
            Copy_Keyframes_All = Keyframe_Menu.addAction(_("All"))
            Copy_Keyframes_All.triggered.connect(partial(self.Copy_Triggered, MENU_COPY_KEYFRAMES_ALL, [clip_id], []))
            Keyframe_Menu.addSeparator()
            Copy_Keyframes_Alpha = Keyframe_Menu.addAction(_("Alpha"))
            Copy_Keyframes_Alpha.triggered.connect(partial(self.Copy_Triggered, MENU_COPY_KEYFRAMES_ALPHA, [clip_id], []))
            Copy_Keyframes_Scale = Keyframe_Menu.addAction(_("Scale"))
            Copy_Keyframes_Scale.triggered.connect(partial(self.Copy_Triggered, MENU_COPY_KEYFRAMES_SCALE, [clip_id], []))
            Copy_Keyframes_Rotate = Keyframe_Menu.addAction(_("Rotation"))
            Copy_Keyframes_Rotate.triggered.connect(partial(self.Copy_Triggered, MENU_COPY_KEYFRAMES_ROTATE, [clip_id], []))
            Copy_Keyframes_Locate = Keyframe_Menu.addAction(_("Location"))
            Copy_Keyframes_Locate.triggered.connect(partial(self.Copy_Triggered, MENU_COPY_KEYFRAMES_LOCATION, [clip_id], []))
            Copy_Keyframes_Time = Keyframe_Menu.addAction(_("Time"))
            Copy_Keyframes_Time.triggered.connect(partial(self.Copy_Triggered, MENU_COPY_KEYFRAMES_TIME, [clip_id], []))
            Copy_Keyframes_Volume = Keyframe_Menu.addAction(_("Volume"))
            Copy_Keyframes_Volume.triggered.connect(partial(self.Copy_Triggered, MENU_COPY_KEYFRAMES_VOLUME, [clip_id], []))

            # Only add copy->effects and copy->keyframes if 1 clip is selected
            Copy_Effects = Copy_Menu.addAction(_("Effects"))
            Copy_Effects.triggered.connect(partial(self.Copy_Triggered, MENU_COPY_EFFECTS, [clip_id], []))
            Copy_Menu.addMenu(Keyframe_Menu)
            menu.addMenu(Copy_Menu)

        # Get list of clipboard items (that are complete clips or transitions)
        # i.e. ignore partial clipboard items (keyframes / effects / etc...)
        clipboard_clip_ids = [k for k, v in self.copy_clipboard.items() if v.get('id')]
        clipboard_tran_ids = [k for k, v in self.copy_transition_clipboard.items() if v.get('id')]
        # Determine if the paste menu should be shown
        if self.copy_clipboard and len(clipboard_clip_ids) + len(clipboard_tran_ids) == 0:
            # Paste Menu (Only show if partial clipboard available)
            Paste_Clip = menu.addAction(_("Paste"))
            Paste_Clip.triggered.connect(partial(self.Paste_Triggered, MENU_PASTE, 0.0, 0, clip_ids, []))

        menu.addSeparator()

        # Alignment Menu (if multiple selections)
        if len(clip_ids) > 1:
            Alignment_Menu = QMenu(_("Align"), self)
            Align_Left = Alignment_Menu.addAction(_("Left"))
            Align_Left.triggered.connect(partial(self.Align_Triggered, MENU_ALIGN_LEFT, clip_ids, tran_ids))
            Align_Right = Alignment_Menu.addAction(_("Right"))
            Align_Right.triggered.connect(partial(self.Align_Triggered, MENU_ALIGN_RIGHT, clip_ids, tran_ids))

            # Add menu to parent
            menu.addMenu(Alignment_Menu)

        # Fade In Menu
        Fade_Menu = QMenu(_("Fade"), self)
        Fade_None = Fade_Menu.addAction(_("No Fade"))
        Fade_None.triggered.connect(partial(self.Fade_Triggered, MENU_FADE_NONE, clip_ids))
        Fade_Menu.addSeparator()
        for position in ["Start of Clip", "End of Clip", "Entire Clip"]:
            Position_Menu = QMenu(_(position), self)

            if position == "Start of Clip":
                Fade_In_Fast = Position_Menu.addAction(_("Fade In (Fast)"))
                Fade_In_Fast.triggered.connect(partial(self.Fade_Triggered, MENU_FADE_IN_FAST, clip_ids, position))
                Fade_In_Slow = Position_Menu.addAction(_("Fade In (Slow)"))
                Fade_In_Slow.triggered.connect(partial(self.Fade_Triggered, MENU_FADE_IN_SLOW, clip_ids, position))

            elif position == "End of Clip":
                Fade_Out_Fast = Position_Menu.addAction(_("Fade Out (Fast)"))
                Fade_Out_Fast.triggered.connect(partial(self.Fade_Triggered, MENU_FADE_OUT_FAST, clip_ids, position))
                Fade_Out_Slow = Position_Menu.addAction(_("Fade Out (Slow)"))
                Fade_Out_Slow.triggered.connect(partial(self.Fade_Triggered, MENU_FADE_OUT_SLOW, clip_ids, position))

            else:
                Fade_In_Out_Fast = Position_Menu.addAction(_("Fade In and Out (Fast)"))
                Fade_In_Out_Fast.triggered.connect(partial(self.Fade_Triggered, MENU_FADE_IN_OUT_FAST, clip_ids, position))
                Fade_In_Out_Slow = Position_Menu.addAction(_("Fade In and Out (Slow)"))
                Fade_In_Out_Slow.triggered.connect(partial(self.Fade_Triggered, MENU_FADE_IN_OUT_SLOW, clip_ids, position))
                Position_Menu.addSeparator()
                Fade_In_Slow = Position_Menu.addAction(_("Fade In (Entire Clip)"))
                Fade_In_Slow.triggered.connect(partial(self.Fade_Triggered, MENU_FADE_IN_SLOW, clip_ids, position))
                Fade_Out_Slow = Position_Menu.addAction(_("Fade Out (Entire Clip)"))
                Fade_Out_Slow.triggered.connect(partial(self.Fade_Triggered, MENU_FADE_OUT_SLOW, clip_ids, position))

            Fade_Menu.addMenu(Position_Menu)
        menu.addMenu(Fade_Menu)


        # Animate Menu
        Animate_Menu = QMenu(_("Animate"), self)
        Animate_None = Animate_Menu.addAction(_("No Animation"))
        Animate_None.triggered.connect(partial(self.Animate_Triggered, MENU_ANIMATE_NONE, clip_ids))
        Animate_Menu.addSeparator()
        for position in ["Start of Clip", "End of Clip", "Entire Clip"]:
            Position_Menu = QMenu(_(position), self)

            # Scale
            Scale_Menu = QMenu(_("Zoom"), self)
            Animate_In_50_100 = Scale_Menu.addAction(_("Zoom In (50% to 100%)"))
            Animate_In_50_100.triggered.connect(partial(self.Animate_Triggered, MENU_ANIMATE_IN_50_100, clip_ids, position))
            Animate_In_75_100 = Scale_Menu.addAction(_("Zoom In (75% to 100%)"))
            Animate_In_75_100.triggered.connect(partial(self.Animate_Triggered, MENU_ANIMATE_IN_75_100, clip_ids, position))
            Animate_In_100_150 = Scale_Menu.addAction(_("Zoom In (100% to 150%)"))
            Animate_In_100_150.triggered.connect(partial(self.Animate_Triggered, MENU_ANIMATE_IN_100_150, clip_ids, position))
            Animate_Out_100_75 = Scale_Menu.addAction(_("Zoom Out (100% to 75%)"))
            Animate_Out_100_75.triggered.connect(partial(self.Animate_Triggered, MENU_ANIMATE_OUT_100_75, clip_ids, position))
            Animate_Out_100_50 = Scale_Menu.addAction(_("Zoom Out (100% to 50%)"))
            Animate_Out_100_50.triggered.connect(partial(self.Animate_Triggered, MENU_ANIMATE_OUT_100_50, clip_ids, position))
            Animate_Out_150_100 = Scale_Menu.addAction(_("Zoom Out (150% to 100%)"))
            Animate_Out_150_100.triggered.connect(partial(self.Animate_Triggered, MENU_ANIMATE_OUT_150_100, clip_ids, position))
            Position_Menu.addMenu(Scale_Menu)

            # Center to Edge
            Center_Edge_Menu = QMenu(_("Center to Edge"), self)
            Animate_Center_Top = Center_Edge_Menu.addAction(_("Center to Top"))
            Animate_Center_Top.triggered.connect(partial(self.Animate_Triggered, MENU_ANIMATE_CENTER_TOP, clip_ids, position))
            Animate_Center_Left = Center_Edge_Menu.addAction(_("Center to Left"))
            Animate_Center_Left.triggered.connect(partial(self.Animate_Triggered, MENU_ANIMATE_CENTER_LEFT, clip_ids, position))
            Animate_Center_Right = Center_Edge_Menu.addAction(_("Center to Right"))
            Animate_Center_Right.triggered.connect(partial(self.Animate_Triggered, MENU_ANIMATE_CENTER_RIGHT, clip_ids, position))
            Animate_Center_Bottom = Center_Edge_Menu.addAction(_("Center to Bottom"))
            Animate_Center_Bottom.triggered.connect(partial(self.Animate_Triggered, MENU_ANIMATE_CENTER_BOTTOM, clip_ids, position))
            Position_Menu.addMenu(Center_Edge_Menu)

            # Edge to Center
            Edge_Center_Menu = QMenu(_("Edge to Center"), self)
            Animate_Top_Center = Edge_Center_Menu.addAction(_("Top to Center"))
            Animate_Top_Center.triggered.connect(partial(self.Animate_Triggered, MENU_ANIMATE_TOP_CENTER, clip_ids, position))
            Animate_Left_Center = Edge_Center_Menu.addAction(_("Left to Center"))
            Animate_Left_Center.triggered.connect(partial(self.Animate_Triggered, MENU_ANIMATE_LEFT_CENTER, clip_ids, position))
            Animate_Right_Center = Edge_Center_Menu.addAction(_("Right to Center"))
            Animate_Right_Center.triggered.connect(partial(self.Animate_Triggered, MENU_ANIMATE_RIGHT_CENTER, clip_ids, position))
            Animate_Bottom_Center = Edge_Center_Menu.addAction(_("Bottom to Center"))
            Animate_Bottom_Center.triggered.connect(partial(self.Animate_Triggered, MENU_ANIMATE_BOTTOM_CENTER, clip_ids, position))
            Position_Menu.addMenu(Edge_Center_Menu)

            # Edge to Edge
            Edge_Edge_Menu = QMenu(_("Edge to Edge"), self)
            Animate_Top_Bottom = Edge_Edge_Menu.addAction(_("Top to Bottom"))
            Animate_Top_Bottom.triggered.connect(partial(self.Animate_Triggered, MENU_ANIMATE_TOP_BOTTOM, clip_ids, position))
            Animate_Left_Right = Edge_Edge_Menu.addAction(_("Left to Right"))
            Animate_Left_Right.triggered.connect(partial(self.Animate_Triggered, MENU_ANIMATE_LEFT_RIGHT, clip_ids, position))
            Animate_Right_Left = Edge_Edge_Menu.addAction(_("Right to Left"))
            Animate_Right_Left.triggered.connect(partial(self.Animate_Triggered, MENU_ANIMATE_RIGHT_LEFT, clip_ids, position))
            Animate_Bottom_Top = Edge_Edge_Menu.addAction(_("Bottom to Top"))
            Animate_Bottom_Top.triggered.connect(partial(self.Animate_Triggered, MENU_ANIMATE_BOTTOM_TOP, clip_ids, position))
            Position_Menu.addMenu(Edge_Edge_Menu)

            # Random Animation
            Position_Menu.addSeparator()
            Random = Position_Menu.addAction(_("Random"))
            Random.triggered.connect(partial(self.Animate_Triggered, MENU_ANIMATE_RANDOM, clip_ids, position))

            # Add Sub-Menu's to Position menu
            Animate_Menu.addMenu(Position_Menu)

        # Add Each position menu
        menu.addMenu(Animate_Menu)

        # Rotate Menu
        Rotation_Menu = QMenu(_("Rotate"), self)
        Rotation_None = Rotation_Menu.addAction(_("No Rotation"))
        Rotation_None.triggered.connect(partial(self.Rotate_Triggered, MENU_ROTATE_NONE, clip_ids))
        Rotation_Menu.addSeparator()
        Rotation_90_Right = Rotation_Menu.addAction(_("Rotate 90 (Right)"))
        Rotation_90_Right.triggered.connect(partial(self.Rotate_Triggered, MENU_ROTATE_90_RIGHT, clip_ids))
        Rotation_90_Left = Rotation_Menu.addAction(_("Rotate 90 (Left)"))
        Rotation_90_Left.triggered.connect(partial(self.Rotate_Triggered, MENU_ROTATE_90_LEFT, clip_ids))
        Rotation_180_Flip = Rotation_Menu.addAction(_("Rotate 180 (Flip)"))
        Rotation_180_Flip.triggered.connect(partial(self.Rotate_Triggered, MENU_ROTATE_180_FLIP, clip_ids))
        menu.addMenu(Rotation_Menu)

        # Layout Menu
        Layout_Menu = QMenu(_("Layout"), self)
        Layout_None = Layout_Menu.addAction(_("Reset Layout"))
        Layout_None.triggered.connect(partial(self.Layout_Triggered, MENU_LAYOUT_NONE, clip_ids))
        Layout_Menu.addSeparator()
        Layout_Center = Layout_Menu.addAction(_("1/4 Size - Center"))
        Layout_Center.triggered.connect(partial(self.Layout_Triggered, MENU_LAYOUT_CENTER, clip_ids))
        Layout_Top_Left = Layout_Menu.addAction(_("1/4 Size - Top Left"))
        Layout_Top_Left.triggered.connect(partial(self.Layout_Triggered, MENU_LAYOUT_TOP_LEFT, clip_ids))
        Layout_Top_Right = Layout_Menu.addAction(_("1/4 Size - Top Right"))
        Layout_Top_Right.triggered.connect(partial(self.Layout_Triggered, MENU_LAYOUT_TOP_RIGHT, clip_ids))
        Layout_Bottom_Left = Layout_Menu.addAction(_("1/4 Size - Bottom Left"))
        Layout_Bottom_Left.triggered.connect(partial(self.Layout_Triggered, MENU_LAYOUT_BOTTOM_LEFT, clip_ids))
        Layout_Bottom_Right = Layout_Menu.addAction(_("1/4 Size - Bottom Right"))
        Layout_Bottom_Right.triggered.connect(partial(self.Layout_Triggered, MENU_LAYOUT_BOTTOM_RIGHT, clip_ids))
        Layout_Menu.addSeparator()
        Layout_Bottom_All_With_Aspect = Layout_Menu.addAction(_("Show All (Maintain Ratio)"))
        Layout_Bottom_All_With_Aspect.triggered.connect(partial(self.Layout_Triggered, MENU_LAYOUT_ALL_WITH_ASPECT, clip_ids))
        Layout_Bottom_All_Without_Aspect = Layout_Menu.addAction(_("Show All (Distort)"))
        Layout_Bottom_All_Without_Aspect.triggered.connect(partial(self.Layout_Triggered, MENU_LAYOUT_ALL_WITHOUT_ASPECT, clip_ids))
        menu.addMenu(Layout_Menu)

        # Time Menu
        Time_Menu = QMenu(_("Time"), self)
        Time_None = Time_Menu.addAction(_("Reset Time"))
        Time_None.triggered.connect(partial(self.Time_Triggered, MENU_TIME_NONE, clip_ids, '1X'))
        Time_Menu.addSeparator()
        for speed, speed_values in [("Normal", ['1X']), ("Fast", ['2X', '4X', '8X', '16X', '32X']), ("Slow", ['1/2X', '1/4X', '1/8X', '1/16X', '1/32X'])]:
            Speed_Menu = QMenu(_(speed), self)

            for direction, direction_value in [("Forward", MENU_TIME_FORWARD), ("Backward", MENU_TIME_BACKWARD)]:
                Direction_Menu = QMenu(_(direction), self)

                for actual_speed in speed_values:
                    # Add menu option
                    Time_Option = Direction_Menu.addAction(_(actual_speed))
                    Time_Option.triggered.connect(partial(self.Time_Triggered, direction_value, clip_ids, actual_speed))

                # Add menu to parent
                Speed_Menu.addMenu(Direction_Menu)
            # Add menu to parent
            Time_Menu.addMenu(Speed_Menu)

        # Add Freeze menu options
        Time_Menu.addSeparator()
        for freeze_type, trigger_type in [(_("Freeze"), MENU_TIME_FREEZE), (_("Freeze && Zoom"), MENU_TIME_FREEZE_ZOOM)]:
            Freeze_Menu = QMenu(freeze_type, self)

            for freeze_seconds in [2, 4, 6, 8, 10, 20, 30]:
                # Add menu option
                Time_Option = Freeze_Menu.addAction(_('{} seconds').format(freeze_seconds))
                Time_Option.triggered.connect(partial(self.Time_Triggered, trigger_type, clip_ids, freeze_seconds, playhead_position))

            # Add menu to parent
            Time_Menu.addMenu(Freeze_Menu)

        # Add menu to parent
        menu.addMenu(Time_Menu)

        # Volume Menu
        Volume_Menu = QMenu(_("Volume"), self)
        Volume_None = Volume_Menu.addAction(_("Reset Volume"))
        Volume_None.triggered.connect(partial(self.Volume_Triggered, MENU_VOLUME_NONE, clip_ids))
        Volume_Menu.addSeparator()
        for position in ["Start of Clip", "End of Clip", "Entire Clip"]:
            Position_Menu = QMenu(_(position), self)

            if position == "Start of Clip":
                Fade_In_Fast = Position_Menu.addAction(_("Fade In (Fast)"))
                Fade_In_Fast.triggered.connect(partial(self.Volume_Triggered, MENU_VOLUME_FADE_IN_FAST, clip_ids, position))
                Fade_In_Slow = Position_Menu.addAction(_("Fade In (Slow)"))
                Fade_In_Slow.triggered.connect(partial(self.Volume_Triggered, MENU_VOLUME_FADE_IN_SLOW, clip_ids, position))

            elif position == "End of Clip":
                Fade_Out_Fast = Position_Menu.addAction(_("Fade Out (Fast)"))
                Fade_Out_Fast.triggered.connect(partial(self.Volume_Triggered, MENU_VOLUME_FADE_OUT_FAST, clip_ids, position))
                Fade_Out_Slow = Position_Menu.addAction(_("Fade Out (Slow)"))
                Fade_Out_Slow.triggered.connect(partial(self.Volume_Triggered, MENU_VOLUME_FADE_OUT_SLOW, clip_ids, position))

            else:
                Fade_In_Out_Fast = Position_Menu.addAction(_("Fade In and Out (Fast)"))
                Fade_In_Out_Fast.triggered.connect(partial(self.Volume_Triggered, MENU_VOLUME_FADE_IN_OUT_FAST, clip_ids, position))
                Fade_In_Out_Slow = Position_Menu.addAction(_("Fade In and Out (Slow)"))
                Fade_In_Out_Slow.triggered.connect(partial(self.Volume_Triggered, MENU_VOLUME_FADE_IN_OUT_SLOW, clip_ids, position))
                Position_Menu.addSeparator()
                Fade_In_Slow = Position_Menu.addAction(_("Fade In (Entire Clip)"))
                Fade_In_Slow.triggered.connect(partial(self.Volume_Triggered, MENU_VOLUME_FADE_IN_SLOW, clip_ids, position))
                Fade_Out_Slow = Position_Menu.addAction(_("Fade Out (Entire Clip)"))
                Fade_Out_Slow.triggered.connect(partial(self.Volume_Triggered, MENU_VOLUME_FADE_OUT_SLOW, clip_ids, position))

            # Add levels (100% to 0%)
            Position_Menu.addSeparator()
            Volume_100 = Position_Menu.addAction(_("Level 100%"))
            Volume_100.triggered.connect(partial(self.Volume_Triggered, MENU_VOLUME_LEVEL_100, clip_ids, position))
            Volume_90 = Position_Menu.addAction(_("Level 90%"))
            Volume_90.triggered.connect(partial(self.Volume_Triggered, MENU_VOLUME_LEVEL_90, clip_ids, position))
            Volume_80 = Position_Menu.addAction(_("Level 80%"))
            Volume_80.triggered.connect(partial(self.Volume_Triggered, MENU_VOLUME_LEVEL_80, clip_ids, position))
            Volume_70 = Position_Menu.addAction(_("Level 70%"))
            Volume_70.triggered.connect(partial(self.Volume_Triggered, MENU_VOLUME_LEVEL_70, clip_ids, position))
            Volume_60 = Position_Menu.addAction(_("Level 60%"))
            Volume_60.triggered.connect(partial(self.Volume_Triggered, MENU_VOLUME_LEVEL_60, clip_ids, position))
            Volume_50 = Position_Menu.addAction(_("Level 50%"))
            Volume_50.triggered.connect(partial(self.Volume_Triggered, MENU_VOLUME_LEVEL_50, clip_ids, position))
            Volume_40 = Position_Menu.addAction(_("Level 40%"))
            Volume_40.triggered.connect(partial(self.Volume_Triggered, MENU_VOLUME_LEVEL_40, clip_ids, position))
            Volume_30 = Position_Menu.addAction(_("Level 30%"))
            Volume_30.triggered.connect(partial(self.Volume_Triggered, MENU_VOLUME_LEVEL_30, clip_ids, position))
            Volume_20 = Position_Menu.addAction(_("Level 20%"))
            Volume_20.triggered.connect(partial(self.Volume_Triggered, MENU_VOLUME_LEVEL_20, clip_ids, position))
            Volume_10 = Position_Menu.addAction(_("Level 10%"))
            Volume_10.triggered.connect(partial(self.Volume_Triggered, MENU_VOLUME_LEVEL_10, clip_ids, position))
            Volume_0 = Position_Menu.addAction(_("Level 0%"))
            Volume_0.triggered.connect(partial(self.Volume_Triggered, MENU_VOLUME_LEVEL_0, clip_ids, position))

            Volume_Menu.addMenu(Position_Menu)
        menu.addMenu(Volume_Menu)

        # Add separate audio menu
        Split_Audio_Channels_Menu = QMenu(_("Separate Audio"), self)
        Split_Single_Clip = Split_Audio_Channels_Menu.addAction(_("Single Clip (all channels)"))
        Split_Single_Clip.triggered.connect(partial(self.Split_Audio_Triggered, MENU_SPLIT_AUDIO_SINGLE, clip_ids))
        Split_Multiple_Clips = Split_Audio_Channels_Menu.addAction(_("Multiple Clips (each channel)"))
        Split_Multiple_Clips.triggered.connect(partial(self.Split_Audio_Triggered, MENU_SPLIT_AUDIO_MULTIPLE, clip_ids))
        menu.addMenu(Split_Audio_Channels_Menu)

        # If Playhead overlapping clip
        if clip:
            start_of_clip = float(clip.data["start"])
            end_of_clip = float(clip.data["end"])
            position_of_clip = float(clip.data["position"])
            if playhead_position >= position_of_clip and playhead_position <= (position_of_clip + (end_of_clip - start_of_clip)):
                # Add split clip menu
                Slice_Menu = QMenu(_("Slice"), self)
                Slice_Keep_Both = Slice_Menu.addAction(_("Keep Both Sides"))
                Slice_Keep_Both.triggered.connect(partial(self.Slice_Triggered, MENU_SLICE_KEEP_BOTH, [clip_id], [], playhead_position))
                Slice_Keep_Left = Slice_Menu.addAction(_("Keep Left Side"))
                Slice_Keep_Left.triggered.connect(partial(self.Slice_Triggered, MENU_SLICE_KEEP_LEFT, [clip_id], [], playhead_position))
                Slice_Keep_Right = Slice_Menu.addAction(_("Keep Right Side"))
                Slice_Keep_Right.triggered.connect(partial(self.Slice_Triggered, MENU_SLICE_KEEP_RIGHT, [clip_id], [], playhead_position))
                menu.addMenu(Slice_Menu)

        # Transform menu
        Transform_Action = self.window.actionTransform
        Transform_Action.triggered.connect(partial(self.Transform_Triggered, MENU_TRANSFORM, clip_ids))
        menu.addAction(Transform_Action)

        # Add clip display menu (waveform or thumbnail)
        menu.addSeparator()
        Waveform_Menu = QMenu(_("Display"), self)
        ShowWaveform = Waveform_Menu.addAction(_("Show Waveform"))
        ShowWaveform.triggered.connect(partial(self.Show_Waveform_Triggered, clip_ids))
        HideWaveform = Waveform_Menu.addAction(_("Show Thumbnail"))
        HideWaveform.triggered.connect(partial(self.Hide_Waveform_Triggered, clip_ids))
        menu.addMenu(Waveform_Menu)

        # Properties
        menu.addAction(self.window.actionProperties)

        # Remove Clip Menu
        menu.addSeparator()
        menu.addAction(self.window.actionRemoveClip)

        # Show Context menu
        return menu.popup(QCursor.pos())

    def Transform_Triggered(self, action, clip_ids):
        print("Transform_Triggered")

        # Emit signal to transform this clip (for the 1st clip id)
        if clip_ids:
            # Transform first clip in list
            get_app().window.TransformSignal.emit(clip_ids[0])
        else:
            # Clear transform
            get_app().window.TransformSignal.emit("")

    def Show_Waveform_Triggered(self, clip_ids):
        """Show a waveform for the selected clip"""

        # Loop through each selected clip
        for clip_id in clip_ids:

            # Get existing clip object
            clip = Clip.get(id=clip_id)
            if not clip:
                # Invalid clip, skip to next item
                continue

            file_path = clip.data["reader"]["path"]

            # Find actual clip object from libopenshot
            c = None
            clips = get_app().window.timeline_sync.timeline.Clips()
            for clip_object in clips:
                if clip_object.Id() == clip_id:
                    c = clip_object

            if c and c.Reader() and not c.Reader().info.has_single_image:
                # Find frame 1 channel_filter property
                channel_filter = c.channel_filter.GetInt(1)

                # Set cursor to waiting
                get_app().setOverrideCursor(QCursor(Qt.WaitCursor))

                # Get audio data in a separate thread (so it doesn't block the UI)
                channel_filter = channel_filter
                get_audio_data(clip_id, file_path, channel_filter, c.volume)

    def Hide_Waveform_Triggered(self, clip_ids):
        """Hide the waveform for the selected clip"""

        # Loop through each selected clip
        for clip_id in clip_ids:

            # Get existing clip object
            clip = Clip.get(id=clip_id)

            if clip:
                # Pass to javascript timeline (and render)
                cmd = JS_SCOPE_SELECTOR + ".hideAudioData('" + clip_id + "');"
                self.page().runJavaScript(cmd)

    def Waveform_Ready(self, clip_id, audio_data):
        """Callback when audio waveform is ready"""
        log.info("Waveform_Ready for clip ID: %s" % (clip_id))

        # Convert waveform data to JSON
        serialized_audio_data = json.dumps(audio_data)

        # Pass to javascript timeline (and render)
        cmd = JS_SCOPE_SELECTOR + ".setAudioData('" + clip_id + "', " + serialized_audio_data + ");"
        self.page().runJavaScript(cmd)

        # Restore normal cursor
        get_app().restoreOverrideCursor()

        # Start timer to redraw audio
        self.redraw_audio_timer.start()

    def Split_Audio_Triggered(self, action, clip_ids):
        """Callback for split audio context menus"""
        log.info("Split_Audio_Triggered")

        # Get translation method
        _ = get_app()._tr

        # Loop through each selected clip
        for clip_id in clip_ids:

            # Get existing clip object
            clip = Clip.get(id=clip_id)
            if not clip:
                # Invalid clip, skip to next item
                continue

            # Filter out audio on the original clip
            #p = openshot.Point(1, 0.0, openshot.CONSTANT) # Override has_audio keyframe to False
            #p_object = json.loads(p.Json())
            #clip.data["has_audio"] = { "Points" : [p_object]}

            # Save filter on original clip
            #clip.save()

            # Clear audio override
            p = openshot.Point(1, -1.0, openshot.CONSTANT) # Override has_audio keyframe to False
            p_object = json.loads(p.Json())
            clip.data["has_audio"] = { "Points" : [p_object]}

            # Remove the ID property from the clip (so it becomes a new one)
            clip.id = None
            clip.type = 'insert'
            clip.data.pop('id')
            clip.key.pop(1)

            # Get title of clip
            clip_title = clip.data["title"]

            if action == MENU_SPLIT_AUDIO_SINGLE:
                # Clear channel filter on new clip
                p = openshot.Point(1, -1.0, openshot.CONSTANT)
                p_object = json.loads(p.Json())
                clip.data["channel_filter"] = { "Points" : [p_object]}

                # Filter out video on the new clip
                p = openshot.Point(1, 0.0, openshot.CONSTANT) # Override has_audio keyframe to False
                p_object = json.loads(p.Json())
                clip.data["has_video"] = { "Points" : [p_object]}

                # Adjust the layer, so this new audio clip doesn't overlap the parent
                clip.data['layer'] = clip.data['layer'] - 1 # Add to layer below clip

                # Adjust the clip title
                channel_label = _("(all channels)")
                clip.data["title"] = clip_title + " " + channel_label
                # Save changes
                clip.save()

            if action == MENU_SPLIT_AUDIO_MULTIPLE:
                # Get # of channels on clip
                channels = int(clip.data["reader"]["channels"])

                # Loop through each channel
                for channel in range(0, channels):
                    log.info("Adding clip for channel %s" % channel)

                    # Each clip is filtered to a different channel
                    p = openshot.Point(1, channel, openshot.CONSTANT)
                    p_object = json.loads(p.Json())
                    clip.data["channel_filter"] = { "Points" : [p_object]}

                    # Filter out video on the new clip
                    p = openshot.Point(1, 0.0, openshot.CONSTANT) # Override has_audio keyframe to False
                    p_object = json.loads(p.Json())
                    clip.data["has_video"] = { "Points" : [p_object]}

                    # Adjust the layer, so this new audio clip doesn't overlap the parent
                    clip.data['layer'] = max(clip.data['layer'] - 1, 0) # Add to layer below clip

                    # Adjust the clip title
                    channel_label = _("(channel %s)") % (channel + 1)
                    clip.data["title"] = clip_title + " " + channel_label

                    # Save changes
                    clip.save()

                    # Remove the ID property from the clip (so next time, it will create a new clip)
                    clip.id = None
                    clip.type = 'insert'
                    clip.data.pop('id')

        for clip_id in clip_ids:

            # Get existing clip object
            clip = Clip.get(id=clip_id)
            if not clip:
                # Invalid clip, skip to next item
                continue

            # Filter out audio on the original clip
            p = openshot.Point(1, 0.0, openshot.CONSTANT) # Override has_audio keyframe to False
            p_object = json.loads(p.Json())
            clip.data["has_audio"] = { "Points" : [p_object]}

            # Save filter on original clip
            #clip.save()
            self.update_clip_data(clip.data, only_basic_props=False, ignore_reader=True)
            clip.save()

    def Layout_Triggered(self, action, clip_ids):
        """Callback for the layout context menus"""
        log.info(action)

        # Loop through each selected clip
        for clip_id in clip_ids:

            # Get existing clip object
            clip = Clip.get(id=clip_id)
            if not clip:
                # Invalid clip, skip to next item
                continue

            new_gravity = openshot.GRAVITY_CENTER
            if action == MENU_LAYOUT_CENTER:
                new_gravity = openshot.GRAVITY_CENTER
            if action == MENU_LAYOUT_TOP_LEFT:
                new_gravity = openshot.GRAVITY_TOP_LEFT
            elif action == MENU_LAYOUT_TOP_RIGHT:
                new_gravity = openshot.GRAVITY_TOP_RIGHT
            elif action == MENU_LAYOUT_BOTTOM_LEFT:
                new_gravity = openshot.GRAVITY_BOTTOM_LEFT
            elif action == MENU_LAYOUT_BOTTOM_RIGHT:
                new_gravity = openshot.GRAVITY_BOTTOM_RIGHT

            if action == MENU_LAYOUT_NONE:
                # Reset scale mode
                clip.data["scale"] = openshot.SCALE_FIT
                clip.data["gravity"] = openshot.GRAVITY_CENTER

                # Clear scale keyframes
                p = openshot.Point(1, 1.0, openshot.BEZIER)
                p_object = json.loads(p.Json())
                clip.data["scale_x"] = { "Points" : [p_object]}
                clip.data["scale_y"] = { "Points" : [p_object]}

                # Clear location keyframes
                p = openshot.Point(1, 0.0, openshot.BEZIER)
                p_object = json.loads(p.Json())
                clip.data["location_x"] = { "Points" : [p_object]}
                clip.data["location_y"] = { "Points" : [p_object]}

            if action == MENU_LAYOUT_CENTER or \
                   action == MENU_LAYOUT_TOP_LEFT or \
                   action == MENU_LAYOUT_TOP_RIGHT or \
                   action == MENU_LAYOUT_BOTTOM_LEFT or \
                   action == MENU_LAYOUT_BOTTOM_RIGHT:
                # Reset scale mode
                clip.data["scale"] = openshot.SCALE_FIT
                clip.data["gravity"] = new_gravity

                # Add scale keyframes
                p = openshot.Point(1, 0.5, openshot.BEZIER)
                p_object = json.loads(p.Json())
                clip.data["scale_x"] = { "Points" : [p_object]}
                clip.data["scale_y"] = { "Points" : [p_object]}

                # Add location keyframes
                p = openshot.Point(1, 0.0, openshot.BEZIER)
                p_object = json.loads(p.Json())
                clip.data["location_x"] = { "Points" : [p_object]}
                clip.data["location_y"] = { "Points" : [p_object]}


            if action == MENU_LAYOUT_ALL_WITH_ASPECT:
                # Update all intersecting clips
                self.show_all_clips(clip, False)

            elif action == MENU_LAYOUT_ALL_WITHOUT_ASPECT:
                # Update all intersecting clips
                self.show_all_clips(clip, True)

            else:
                # Save changes
                self.update_clip_data(clip.data, only_basic_props=False, ignore_reader=True)

    def Animate_Triggered(self, action, clip_ids, position="Entire Clip"):
        """Callback for the animate context menus"""
        log.info(action)

        # Loop through each selected clip
        for clip_id in clip_ids:

            # Get existing clip object
            clip = Clip.get(id=clip_id)
            if not clip:
                # Invalid clip, skip to next item
                continue

            # Get framerate
            fps = get_app().project.get(["fps"])
            fps_float = float(fps["num"]) / float(fps["den"])

            # Get existing clip object
            start_of_clip = round(float(clip.data["start"]) * fps_float) + 1
            end_of_clip = round(float(clip.data["end"]) * fps_float) + 1

            # Determine the beginning and ending of this animation
            # ["Start of Clip", "End of Clip", "Entire Clip"]
            start_animation = start_of_clip
            end_animation = end_of_clip
            if position == "Start of Clip":
                start_animation = start_of_clip
                end_animation = min(start_of_clip + (1.0 * fps_float), end_of_clip)
            elif position == "End of Clip":
                start_animation = max(1.0, end_of_clip - (1.0 * fps_float))
                end_animation = end_of_clip

            if action == MENU_ANIMATE_NONE:
                # Clear all keyframes
                default_zoom = openshot.Point(start_animation, 1.0, openshot.BEZIER)
                default_zoom_object = json.loads(default_zoom.Json())
                default_loc = openshot.Point(start_animation, 0.0, openshot.BEZIER)
                default_loc_object = json.loads(default_loc.Json())
                clip.data["gravity"] = openshot.GRAVITY_CENTER
                clip.data["scale_x"] = { "Points" : [default_zoom_object]}
                clip.data["scale_y"] = { "Points" : [default_zoom_object]}
                clip.data["location_x"] = { "Points" : [default_loc_object]}
                clip.data["location_y"] = { "Points" : [default_loc_object]}

            if action in [MENU_ANIMATE_IN_50_100, MENU_ANIMATE_IN_75_100, MENU_ANIMATE_IN_100_150, MENU_ANIMATE_OUT_100_75, MENU_ANIMATE_OUT_100_50, MENU_ANIMATE_OUT_150_100]:
                # Scale animation
                start_scale = 1.0
                end_scale = 1.0
                if action == MENU_ANIMATE_IN_50_100:
                    start_scale = 0.5
                elif action == MENU_ANIMATE_IN_75_100:
                    start_scale = 0.75
                elif action == MENU_ANIMATE_IN_100_150:
                    end_scale = 1.5
                elif action == MENU_ANIMATE_OUT_100_75:
                    end_scale = 0.75
                elif action == MENU_ANIMATE_OUT_100_50:
                    end_scale = 0.5
                elif action == MENU_ANIMATE_OUT_150_100:
                    start_scale = 1.5

                # Add keyframes
                start = openshot.Point(start_animation, start_scale, openshot.BEZIER)
                start_object = json.loads(start.Json())
                end = openshot.Point(end_animation, end_scale, openshot.BEZIER)
                end_object = json.loads(end.Json())
                clip.data["gravity"] = openshot.GRAVITY_CENTER
                clip.data["scale_x"]["Points"].append(start_object)
                clip.data["scale_x"]["Points"].append(end_object)
                clip.data["scale_y"]["Points"].append(start_object)
                clip.data["scale_y"]["Points"].append(end_object)


            if action in [MENU_ANIMATE_CENTER_TOP, MENU_ANIMATE_CENTER_LEFT, MENU_ANIMATE_CENTER_RIGHT, MENU_ANIMATE_CENTER_BOTTOM,
                          MENU_ANIMATE_TOP_CENTER, MENU_ANIMATE_LEFT_CENTER, MENU_ANIMATE_RIGHT_CENTER, MENU_ANIMATE_BOTTOM_CENTER,
                          MENU_ANIMATE_TOP_BOTTOM, MENU_ANIMATE_LEFT_RIGHT, MENU_ANIMATE_RIGHT_LEFT, MENU_ANIMATE_BOTTOM_TOP]:
                # Location animation
                animate_start_x = 0.0
                animate_end_x = 0.0
                animate_start_y = 0.0
                animate_end_y = 0.0
                # Center to edge...
                if action == MENU_ANIMATE_CENTER_TOP:
                    animate_end_y = -1.0
                elif action == MENU_ANIMATE_CENTER_LEFT:
                    animate_end_x = -1.0
                elif action == MENU_ANIMATE_CENTER_RIGHT:
                    animate_end_x = 1.0
                elif action == MENU_ANIMATE_CENTER_BOTTOM:
                    animate_end_y = 1.0

                # Edge to Center
                elif action == MENU_ANIMATE_TOP_CENTER:
                    animate_start_y = -1.0
                elif action == MENU_ANIMATE_LEFT_CENTER:
                    animate_start_x = -1.0
                elif action == MENU_ANIMATE_RIGHT_CENTER:
                    animate_start_x = 1.0
                elif action == MENU_ANIMATE_BOTTOM_CENTER:
                    animate_start_y = 1.0

                # Edge to Edge
                elif action == MENU_ANIMATE_TOP_BOTTOM:
                    animate_start_y = -1.0
                    animate_end_y = 1.0
                elif action == MENU_ANIMATE_LEFT_RIGHT:
                    animate_start_x = -1.0
                    animate_end_x = 1.0
                elif action == MENU_ANIMATE_RIGHT_LEFT:
                    animate_start_x = 1.0
                    animate_end_x = -1.0
                elif action == MENU_ANIMATE_BOTTOM_TOP:
                    animate_start_y = 1.0
                    animate_end_y = -1.0

                # Add keyframes
                start_x = openshot.Point(start_animation, animate_start_x, openshot.BEZIER)
                start_x_object = json.loads(start_x.Json())
                end_x = openshot.Point(end_animation, animate_end_x, openshot.BEZIER)
                end_x_object = json.loads(end_x.Json())
                start_y = openshot.Point(start_animation, animate_start_y, openshot.BEZIER)
                start_y_object = json.loads(start_y.Json())
                end_y = openshot.Point(end_animation, animate_end_y, openshot.BEZIER)
                end_y_object = json.loads(end_y.Json())
                clip.data["gravity"] = openshot.GRAVITY_CENTER
                clip.data["location_x"]["Points"].append(start_x_object)
                clip.data["location_x"]["Points"].append(end_x_object)
                clip.data["location_y"]["Points"].append(start_y_object)
                clip.data["location_y"]["Points"].append(end_y_object)

            if action == MENU_ANIMATE_RANDOM:
                # Location animation
                animate_start_x = uniform(-0.5, 0.5)
                animate_end_x = uniform(-0.15, 0.15)
                animate_start_y = uniform(-0.5, 0.5)
                animate_end_y = uniform(-0.15, 0.15)

                # Scale animation
                start_scale = uniform(0.5, 1.5)
                end_scale = uniform(0.85, 1.15)

                # Add keyframes
                start = openshot.Point(start_animation, start_scale, openshot.BEZIER)
                start_object = json.loads(start.Json())
                end = openshot.Point(end_animation, end_scale, openshot.BEZIER)
                end_object = json.loads(end.Json())
                clip.data["gravity"] = openshot.GRAVITY_CENTER
                clip.data["scale_x"]["Points"].append(start_object)
                clip.data["scale_x"]["Points"].append(end_object)
                clip.data["scale_y"]["Points"].append(start_object)
                clip.data["scale_y"]["Points"].append(end_object)

                # Add keyframes
                start_x = openshot.Point(start_animation, animate_start_x, openshot.BEZIER)
                start_x_object = json.loads(start_x.Json())
                end_x = openshot.Point(end_animation, animate_end_x, openshot.BEZIER)
                end_x_object = json.loads(end_x.Json())
                start_y = openshot.Point(start_animation, animate_start_y, openshot.BEZIER)
                start_y_object = json.loads(start_y.Json())
                end_y = openshot.Point(end_animation, animate_end_y, openshot.BEZIER)
                end_y_object = json.loads(end_y.Json())
                clip.data["gravity"] = openshot.GRAVITY_CENTER
                clip.data["location_x"]["Points"].append(start_x_object)
                clip.data["location_x"]["Points"].append(end_x_object)
                clip.data["location_y"]["Points"].append(start_y_object)
                clip.data["location_y"]["Points"].append(end_y_object)

            # Save changes
            self.update_clip_data(clip.data, only_basic_props=False, ignore_reader=True)

    def Copy_Triggered(self, action, clip_ids, tran_ids):
        """Callback for copy context menus"""
        log.info(action)

        # Empty previous clipboard
        self.copy_clipboard = {}
        self.copy_transition_clipboard = {}

        # Loop through clip objects
        for clip_id in clip_ids:

            # Get existing clip object
            clip = Clip.get(id=clip_id)
            if not clip:
                # Invalid clip, skip to next item
                continue

            self.copy_clipboard[clip_id] = {}

            if action == MENU_COPY_CLIP or action == MENU_COPY_ALL:
                self.copy_clipboard[clip_id] = clip.data
            elif action == MENU_COPY_KEYFRAMES_ALL:
                self.copy_clipboard[clip_id]['alpha'] = clip.data['alpha']
                self.copy_clipboard[clip_id]['gravity'] = clip.data['gravity']
                self.copy_clipboard[clip_id]['scale_x'] = clip.data['scale_x']
                self.copy_clipboard[clip_id]['scale_y'] = clip.data['scale_y']
                self.copy_clipboard[clip_id]['rotation'] = clip.data['rotation']
                self.copy_clipboard[clip_id]['location_x'] = clip.data['location_x']
                self.copy_clipboard[clip_id]['location_y'] = clip.data['location_y']
                self.copy_clipboard[clip_id]['time'] = clip.data['time']
                self.copy_clipboard[clip_id]['volume'] = clip.data['volume']
            elif action == MENU_COPY_KEYFRAMES_ALPHA:
                self.copy_clipboard[clip_id]['alpha'] = clip.data['alpha']
            elif action == MENU_COPY_KEYFRAMES_SCALE:
                self.copy_clipboard[clip_id]['gravity'] = clip.data['gravity']
                self.copy_clipboard[clip_id]['scale_x'] = clip.data['scale_x']
                self.copy_clipboard[clip_id]['scale_y'] = clip.data['scale_y']
            elif action == MENU_COPY_KEYFRAMES_ROTATE:
                self.copy_clipboard[clip_id]['gravity'] = clip.data['gravity']
                self.copy_clipboard[clip_id]['rotation'] = clip.data['rotation']
            elif action == MENU_COPY_KEYFRAMES_LOCATION:
                self.copy_clipboard[clip_id]['gravity'] = clip.data['gravity']
                self.copy_clipboard[clip_id]['location_x'] = clip.data['location_x']
                self.copy_clipboard[clip_id]['location_y'] = clip.data['location_y']
            elif action == MENU_COPY_KEYFRAMES_TIME:
                self.copy_clipboard[clip_id]['time'] = clip.data['time']
            elif action == MENU_COPY_KEYFRAMES_VOLUME:
                self.copy_clipboard[clip_id]['volume'] = clip.data['volume']
            elif action == MENU_COPY_EFFECTS:
                self.copy_clipboard[clip_id]['effects'] = clip.data['effects']

        # Loop through transition objects
        for tran_id in tran_ids:

            # Get existing transition object
            tran = Transition.get(id=tran_id)
            if not tran:
                # Invalid transition, skip to next item
                continue

            self.copy_transition_clipboard[tran_id] = {}

            if action == MENU_COPY_TRANSITION or action == MENU_COPY_ALL:
                self.copy_transition_clipboard[tran_id] = tran.data
            elif action == MENU_COPY_KEYFRAMES_ALL:
                self.copy_transition_clipboard[tran_id]['brightness'] = tran.data['brightness']
                self.copy_transition_clipboard[tran_id]['contrast'] = tran.data['contrast']
            elif action == MENU_COPY_KEYFRAMES_BRIGHTNESS:
                self.copy_transition_clipboard[tran_id]['brightness'] = tran.data['brightness']
            elif action == MENU_COPY_KEYFRAMES_CONTRAST:
                self.copy_transition_clipboard[tran_id]['contrast'] = tran.data['contrast']

    def Paste_Triggered(self, action, position, layer_id, clip_ids, tran_ids):
        """Callback for paste context menus"""
        log.info(action)

        # Get list of clipboard items (that are complete clips or transitions)
        # i.e. ignore partial clipboard items (keyframes / effects / etc...)
        clipboard_clip_ids = [k for k, v in self.copy_clipboard.items() if v.get('id')]
        clipboard_tran_ids = [k for k, v in self.copy_transition_clipboard.items() if v.get('id')]

        # Determine left most copied clip, and top most track (the top left point of the copied objects)
        if len(clipboard_clip_ids) + len(clipboard_tran_ids):
            left_most_position = -1.0
            top_most_layer = -1
            # Loop through each copied clip (looking for top left point)
            for clip_id in clipboard_clip_ids:
                # Get existing clip object
                clip = Clip()
                clip.data = self.copy_clipboard.get(clip_id, {})
                if clip.data['position'] < left_most_position or left_most_position == -1.0:
                    left_most_position = clip.data['position']
                if clip.data['layer'] > top_most_layer or top_most_layer == -1.0:
                    top_most_layer = clip.data['layer']
            # Loop through each copied transition (looking for top left point)
            for tran_id in clipboard_tran_ids:
                # Get existing transition object
                tran = Transition()
                tran.data = self.copy_transition_clipboard.get(tran_id, {})
                if tran.data['position'] < left_most_position or left_most_position == -1.0:
                    left_most_position = tran.data['position']
                if tran.data['layer'] > top_most_layer or top_most_layer == -1.0:
                    top_most_layer = tran.data['layer']

            # Default layer if not known
            if layer_id == -1:
                layer_id = top_most_layer

            # Determine difference from top left and paste location
            position_diff = position - left_most_position
            layer_diff = layer_id - top_most_layer

            # Loop through each copied clip
            for clip_id in clipboard_clip_ids:
                # Get existing clip object
                clip = Clip()
                clip.data = self.copy_clipboard.get(clip_id, {})

                # Remove the ID property from the clip (so it becomes a new one)
                clip.type = 'insert'
                clip.data.pop('id')

                # Adjust the position and track
                clip.data['position'] += position_diff
                clip.data['layer'] += layer_diff

                # Save changes
                clip.save()

            # Loop through all copied transitions
            for tran_id in clipboard_tran_ids:
                # Get existing transition object
                tran = Transition()
                tran.data = self.copy_transition_clipboard.get(tran_id, {})

                # Remove the ID property from the transition (so it becomes a new one)
                tran.type = 'insert'
                tran.data.pop('id')

                # Adjust the position and track
                tran.data['position'] += position_diff
                tran.data['layer'] += layer_diff

                # Save changes
                tran.save()

        # Loop through each full clip object copied
        if self.copy_clipboard:
            for clip_id in clip_ids:

                # Get existing clip object
                clip = Clip.get(id=clip_id)
                if not clip:
                    # Invalid clip, skip to next item
                    continue

                # Apply clipboard to clip (there should only be a single key in this dict)
                for k,v in self.copy_clipboard[list(self.copy_clipboard)[0]].items():
                    if k != 'id':
                        # Overwrite clips properties (which are in the clipboard)
                        clip.data[k] = v

                # Save changes
                clip.save()

        # Loop through each full transition object copied
        if self.copy_transition_clipboard:
            for tran_id in tran_ids:

                # Get existing transition object
                tran = Transition.get(id=tran_id)
                if not tran:
                    # Invalid transition, skip to next item
                    continue

                # Apply clipboard to transition (there should only be a single key in this dict)
                for k, v in self.copy_transition_clipboard[list(self.copy_transition_clipboard)[0]].items():
                    if k != 'id':
                        # Overwrite transition properties (which are in the clipboard)
                        tran.data[k] = v

                # Save changes
                tran.save()

    def Nudge_Triggered(self, action, clip_ids, tran_ids):
        """Callback for clip nudges"""
        log.info("Nudging clip(s) and/or transition(s)")
        left_edge = -1.0
        right_edge = -1.0

        # Determine how far we're going to nudge (1/2 frame or 0.01s, whichever is larger)
        fps = get_app().project.get(["fps"])
        fps_float = float(fps["num"]) / float(fps["den"])
        nudgeDistance = float(action) / float(fps_float)
        nudgeDistance /= 2.0    # 1/2 frame
        if abs(nudgeDistance) < 0.01:
            nudgeDistance = 0.01 * action    # nudge is less than the minimum of +/- 0.01s
        log.info("Nudging by %s sec" % nudgeDistance)

        # Loop through each selected clip (find furthest left and right edge)
        for clip_id in clip_ids:
            # Get existing clip object
            clip = Clip.get(id=clip_id)
            if not clip:
                # Invalid clip, skip to next item
                continue

            position = float(clip.data["position"])
            start_of_clip = float(clip.data["start"])
            end_of_clip = float(clip.data["end"])

            if position < left_edge or left_edge == -1.0:
                left_edge = position
            if position + (end_of_clip - start_of_clip) > right_edge or right_edge == -1.0:
                right_edge = position + (end_of_clip - start_of_clip)

            # Do not nudge beyond the start of the timeline
            if left_edge + nudgeDistance < 0.0:
                log.info("Cannot nudge beyond start of timeline")
                nudgeDistance = 0

        # Loop through each selected transition (find furthest left and right edge)
        for tran_id in tran_ids:
            # Get existing transition object
            tran = Transition.get(id=tran_id)
            if not tran:
                # Invalid transition, skip to next item
                continue

            position = float(tran.data["position"])
            start_of_tran = float(tran.data["start"])
            end_of_tran = float(tran.data["end"])

            if position < left_edge or left_edge == -1.0:
                left_edge = position
            if position + (end_of_tran - start_of_tran) > right_edge or right_edge == -1.0:
                right_edge = position + (end_of_tran - start_of_tran)

            # Do not nudge beyond the start of the timeline
            if left_edge + nudgeDistance < 0.0:
                log.info("Cannot nudge beyond start of timeline")
                nudgeDistance = 0

        # Loop through each selected clip (update position to align clips)
        for clip_id in clip_ids:
            # Get existing clip object
            clip = Clip.get(id=clip_id)
            if not clip:
                # Invalid clip, skip to next item
                continue

            # Do the nudge
            clip.data['position'] += nudgeDistance

            # Save changes
            self.update_clip_data(clip.data, only_basic_props=False, ignore_reader=True)

        # Loop through each selected transition (update position to align clips)
        for tran_id in tran_ids:
            # Get existing transition object
            tran = Transition.get(id=tran_id)
            if not tran:
                # Invalid transition, skip to next item
                continue

            # Do the nudge
            tran.data['position'] += nudgeDistance

            # Save changes
            self.update_transition_data(tran.data, only_basic_props=False)


    def Align_Triggered(self, action, clip_ids, tran_ids):
        """Callback for alignment context menus"""
        log.info(action)
        prop_name = "position"
        left_edge = -1.0
        right_edge = -1.0

        # Loop through each selected clip (find furthest left and right edge)
        for clip_id in clip_ids:
            # Get existing clip object
            clip = Clip.get(id=clip_id)
            if not clip:
                # Invalid clip, skip to next item
                continue

            position = float(clip.data["position"])
            start_of_clip = float(clip.data["start"])
            end_of_clip = float(clip.data["end"])

            if position < left_edge or left_edge == -1.0:
                left_edge = position
            if position + (end_of_clip - start_of_clip) > right_edge or right_edge == -1.0:
                right_edge = position + (end_of_clip - start_of_clip)

        # Loop through each selected transition (find furthest left and right edge)
        for tran_id in tran_ids:
            # Get existing transition object
            tran = Transition.get(id=tran_id)
            if not tran:
                # Invalid transition, skip to next item
                continue

            position = float(tran.data["position"])
            start_of_tran = float(tran.data["start"])
            end_of_tran = float(tran.data["end"])

            if position < left_edge or left_edge == -1.0:
                left_edge = position
            if position + (end_of_tran - start_of_tran) > right_edge or right_edge == -1.0:
                right_edge = position + (end_of_tran - start_of_tran)


        # Loop through each selected clip (update position to align clips)
        for clip_id in clip_ids:
            # Get existing clip object
            clip = Clip.get(id=clip_id)
            if not clip:
                # Invalid clip, skip to next item
                continue

            if action == MENU_ALIGN_LEFT:
                clip.data['position'] = left_edge
            elif action == MENU_ALIGN_RIGHT:
                position = float(clip.data["position"])
                start_of_clip = float(clip.data["start"])
                end_of_clip = float(clip.data["end"])
                right_clip_edge = position + (end_of_clip - start_of_clip)

                clip.data['position'] = position + (right_edge - right_clip_edge)

            # Save changes
            self.update_clip_data(clip.data, only_basic_props=False, ignore_reader=True)

        # Loop through each selected transition (update position to align clips)
        for tran_id in tran_ids:
            # Get existing transition object
            tran = Transition.get(id=tran_id)
            if not tran:
                # Invalid transition, skip to next item
                continue

            if action == MENU_ALIGN_LEFT:
                tran.data['position'] = left_edge
            elif action == MENU_ALIGN_RIGHT:
                position = float(tran.data["position"])
                start_of_tran = float(tran.data["start"])
                end_of_tran = float(tran.data["end"])
                right_tran_edge = position + (end_of_tran - start_of_tran)

                tran.data['position'] = position + (right_edge - right_tran_edge)

            # Save changes
            self.update_transition_data(tran.data, only_basic_props=False)

    def Fade_Triggered(self, action, clip_ids, position="Entire Clip"):
        """Callback for fade context menus"""
        log.info(action)
        prop_name = "alpha"

        # Get FPS from project
        fps = get_app().project.get(["fps"])
        fps_float = float(fps["num"]) / float(fps["den"])

        # Loop through each selected clip
        for clip_id in clip_ids:

            # Get existing clip object
            clip = Clip.get(id=clip_id)
            if not clip:
                # Invalid clip, skip to next item
                continue

            start_of_clip = round(float(clip.data["start"]) * fps_float) + 1
            end_of_clip = round(float(clip.data["end"]) * fps_float) + 1

            # Determine the beginning and ending of this animation
            # ["Start of Clip", "End of Clip", "Entire Clip"]
            start_animation = start_of_clip
            end_animation = end_of_clip
            if position == "Start of Clip" and action in [MENU_FADE_IN_FAST, MENU_FADE_OUT_FAST]:
                start_animation = start_of_clip
                end_animation = min(start_of_clip + (1.0 * fps_float), end_of_clip)
            elif position == "Start of Clip" and action in [MENU_FADE_IN_SLOW, MENU_FADE_OUT_SLOW]:
                start_animation = start_of_clip
                end_animation = min(start_of_clip + (3.0 * fps_float), end_of_clip)
            elif position == "End of Clip" and action in [MENU_FADE_IN_FAST, MENU_FADE_OUT_FAST]:
                start_animation = max(1.0, end_of_clip - (1.0 * fps_float))
                end_animation = end_of_clip
            elif position == "End of Clip" and action in [MENU_FADE_IN_SLOW, MENU_FADE_OUT_SLOW]:
                start_animation = max(1.0, end_of_clip - (3.0 * fps_float))
                end_animation = end_of_clip

            # Fade in and out (special case)
            if position == "Entire Clip" and action == MENU_FADE_IN_OUT_FAST:
                # Call this method for the start and end of the clip
                self.Fade_Triggered(MENU_FADE_IN_FAST, clip_ids, "Start of Clip")
                self.Fade_Triggered(MENU_FADE_OUT_FAST, clip_ids, "End of Clip")
                return
            elif position == "Entire Clip" and action == MENU_FADE_IN_OUT_SLOW:
                # Call this method for the start and end of the clip
                self.Fade_Triggered(MENU_FADE_IN_SLOW, clip_ids, "Start of Clip")
                self.Fade_Triggered(MENU_FADE_OUT_SLOW, clip_ids, "End of Clip")
                return

            if action == MENU_FADE_NONE:
                # Clear all keyframes
                p = openshot.Point(1, 1.0, openshot.BEZIER)
                p_object = json.loads(p.Json())
                clip.data[prop_name] = { "Points" : [p_object]}

            if action in [MENU_FADE_IN_FAST, MENU_FADE_IN_SLOW]:
                # Add keyframes
                start = openshot.Point(start_animation, 0.0, openshot.BEZIER)
                start_object = json.loads(start.Json())
                end = openshot.Point(end_animation, 1.0, openshot.BEZIER)
                end_object = json.loads(end.Json())
                clip.data[prop_name]["Points"].append(start_object)
                clip.data[prop_name]["Points"].append(end_object)

            if action in [MENU_FADE_OUT_FAST, MENU_FADE_OUT_SLOW]:
                # Add keyframes
                start = openshot.Point(start_animation, 1.0, openshot.BEZIER)
                start_object = json.loads(start.Json())
                end = openshot.Point(end_animation, 0.0, openshot.BEZIER)
                end_object = json.loads(end.Json())
                clip.data[prop_name]["Points"].append(start_object)
                clip.data[prop_name]["Points"].append(end_object)

            # Save changes
            self.update_clip_data(clip.data, only_basic_props=False, ignore_reader=True)

    @pyqtSlot(str, str, float)
    def RazorSliceAtCursor(self, clip_id, trans_id, cursor_position):
        """Callback from javascript that the razor tool was clicked"""

        # Determine slice mode (keep both [default], keep left [shift], keep right [ctrl]
        slice_mode = MENU_SLICE_KEEP_BOTH
        if int(QCoreApplication.instance().keyboardModifiers() & Qt.ControlModifier) > 0:
            slice_mode = MENU_SLICE_KEEP_RIGHT
        elif int(QCoreApplication.instance().keyboardModifiers() & Qt.ShiftModifier) > 0:
            slice_mode = MENU_SLICE_KEEP_LEFT

        if clip_id:
            # Slice clip
            QTimer.singleShot(0, partial(self.Slice_Triggered, slice_mode, [clip_id], [], cursor_position))
        elif trans_id:
            # Slice transitions
            QTimer.singleShot(0, partial(self.Slice_Triggered, slice_mode, [], [trans_id], cursor_position))

    def Slice_Triggered(self, action, clip_ids, trans_ids, playhead_position=0):
        """Callback for slice context menus"""
        # Get FPS from project
        fps = get_app().project.get(["fps"])
        fps_num = float(fps["num"])
        fps_den = float(fps["den"])
        fps_float = fps_num / fps_den
        frame_duration = fps_den / fps_num

        # Get the nearest starting frame position to the playhead (this helps to prevent cutting
        # in-between frames, and thus less likely to repeat or skip a frame).
        playhead_position = float(round((playhead_position * fps_num) / fps_den ) * fps_den ) / fps_num

        # Loop through each clip (using the list of ids)
        for clip_id in clip_ids:

            # Get existing clip object
            clip = Clip.get(id=clip_id)
            if not clip:
                # Invalid clip, skip to next item
                continue

            # Determine if waveform needs to be redrawn
<<<<<<< HEAD
            self.eval_js(JS_SCOPE_SELECTOR + ".hasAudioData('" + clip_id + "');",self.store)
            has_audio_data = self.consume()
=======
            has_audio_data = self.eval_js(JS_SCOPE_SELECTOR + ".hasAudioData('" + clip_id + "');",bool)
>>>>>>> 1e66fe52

            if action == MENU_SLICE_KEEP_LEFT or action == MENU_SLICE_KEEP_BOTH:
                # Get details of original clip
                position_of_clip = float(clip.data["position"])
                start_of_clip = float(clip.data["start"])

                # Set new 'end' of clip
                clip.data["end"] = start_of_clip + (playhead_position - position_of_clip)

            elif action == MENU_SLICE_KEEP_RIGHT:
                # Get details of original clip
                position_of_clip = float(clip.data["position"])
                start_of_clip = float(clip.data["start"])

                # Set new 'end' of clip
                clip.data["position"] = playhead_position
                clip.data["start"] = start_of_clip + (playhead_position - position_of_clip)

                # Update thumbnail for right clip (after the clip has been created)
                self.UpdateClipThumbnail(clip.data)

            if action == MENU_SLICE_KEEP_BOTH:
                # Add the 2nd clip (the right side, since the left side has already been adjusted above)
                # Get right side clip object
                right_clip = Clip.get(id=clip_id)
                if not right_clip:
                    # Invalid clip, skip to next item
                    continue

                # Remove the ID property from the clip (so it becomes a new one)
                right_clip.id = None
                right_clip.type = 'insert'
                right_clip.data.pop('id')
                right_clip.key.pop(1)

                # Get details of original clip
                position_of_clip = float(right_clip.data["position"])
                start_of_clip = float(right_clip.data["start"])

                # Set new 'start' of right_clip (need to bump 1 frame duration more, so we don't repeat a frame)
                right_clip.data["position"] = (round(float(playhead_position) * fps_float) + 1) / fps_float
                right_clip.data["start"] = (round(float(clip.data["end"]) * fps_float) + 2) / fps_float

                # Save changes
                right_clip.save()

                # Update thumbnail for right clip (after the clip has been created)
                self.UpdateClipThumbnail(right_clip.data)

                # Save changes again (with new thumbnail)
                self.update_clip_data(right_clip.data, only_basic_props=False, ignore_reader=True)

                if has_audio_data:
                    # Re-generate waveform since volume curve has changed
                    log.info("Generate right splice waveform for clip id: %s" % right_clip.id)
                    self.Show_Waveform_Triggered(right_clip.id)

            # Save changes
            self.update_clip_data(clip.data, only_basic_props=False, ignore_reader=True)

            if has_audio_data:
                # Re-generate waveform since volume curve has changed
                log.info("Generate left splice waveform for clip id: %s" % clip.id)
                self.Show_Waveform_Triggered(clip.id)


        # Loop through each transition (using the list of ids)
        for trans_id in trans_ids:
            # Get existing transition object
            trans = Transition.get(id=trans_id)
            if not trans:
                # Invalid transition, skip to next item
                continue

            if action == MENU_SLICE_KEEP_LEFT or action == MENU_SLICE_KEEP_BOTH:
                # Get details of original transition
                position_of_tran = float(trans.data["position"])

                # Set new 'end' of transition
                trans.data["end"] = playhead_position - position_of_tran

            elif action == MENU_SLICE_KEEP_RIGHT:
                # Get details of transition clip
                position_of_tran = float(trans.data["position"])
                end_of_tran = float(trans.data["end"])

                # Set new 'end' of transition
                trans.data["position"] = playhead_position
                trans.data["end"] = end_of_tran - (playhead_position - position_of_tran)

            if action == MENU_SLICE_KEEP_BOTH:
                # Add the 2nd transition (the right side, since the left side has already been adjusted above)
                # Get right side transition object
                right_tran = Transition.get(id=trans_id)
                if not right_tran:
                    # Invalid transition, skip to next item
                    continue

                # Remove the ID property from the transition (so it becomes a new one)
                right_tran.id = None
                right_tran.type = 'insert'
                right_tran.data.pop('id')
                right_tran.key.pop(1)

                # Get details of original transition
                position_of_tran = float(right_tran.data["position"])
                end_of_tran = float(right_tran.data["end"])

                # Set new 'end' of right_tran
                right_tran.data["position"] = playhead_position + frame_duration
                right_tran.data["end"] = end_of_tran - (playhead_position - position_of_tran) + frame_duration

                # Save changes
                right_tran.save()

                # Save changes again (right side)
                self.update_transition_data(right_tran.data, only_basic_props=False)

            # Save changes (left side)
            self.update_transition_data(trans.data, only_basic_props=False)

    def Volume_Triggered(self, action, clip_ids, position="Entire Clip"):
        """Callback for volume context menus"""
        log.info(action)
        prop_name = "volume"

        # Get FPS from project
        fps = get_app().project.get(["fps"])
        fps_float = float(fps["num"]) / float(fps["den"])

        # Loop through each selected clip
        for clip_id in clip_ids:

            # Get existing clip object
            clip = Clip.get(id=clip_id)
            if not clip:
                # Invalid clip, skip to next item
                continue

            start_of_clip = round(float(clip.data["start"]) * fps_float) + 1
            end_of_clip = round(float(clip.data["end"]) * fps_float) + 1

            # Determine the beginning and ending of this animation
            # ["Start of Clip", "End of Clip", "Entire Clip"]
            start_animation = start_of_clip
            end_animation = end_of_clip
            if position == "Start of Clip" and action in [MENU_VOLUME_FADE_IN_FAST, MENU_VOLUME_FADE_OUT_FAST]:
                start_animation = start_of_clip
                end_animation = min(start_of_clip + (1.0 * fps_float), end_of_clip)
            elif position == "Start of Clip" and action in [MENU_VOLUME_FADE_IN_SLOW, MENU_VOLUME_FADE_OUT_SLOW]:
                start_animation = start_of_clip
                end_animation = min(start_of_clip + (3.0 * fps_float), end_of_clip)
            elif position == "End of Clip" and action in [MENU_VOLUME_FADE_IN_FAST, MENU_VOLUME_FADE_OUT_FAST]:
                start_animation = max(1.0, end_of_clip - (1.0 * fps_float))
                end_animation = end_of_clip
            elif position == "End of Clip" and action in [MENU_VOLUME_FADE_IN_SLOW, MENU_VOLUME_FADE_OUT_SLOW]:
                start_animation = max(1.0, end_of_clip - (3.0 * fps_float))
                end_animation = end_of_clip
            elif position == "Start of Clip":
                # Only used when setting levels (a single keyframe)
                start_animation = start_of_clip
                end_animation = start_of_clip
            elif position == "End of Clip":
                # Only used when setting levels (a single keyframe)
                start_animation = end_of_clip
                end_animation = end_of_clip

            # Fade in and out (special case)
            if position == "Entire Clip" and action == MENU_VOLUME_FADE_IN_OUT_FAST:
                # Call this method for the start and end of the clip
                self.Volume_Triggered(MENU_VOLUME_FADE_IN_FAST, clip_ids, "Start of Clip")
                self.Volume_Triggered(MENU_VOLUME_FADE_OUT_FAST, clip_ids, "End of Clip")
                return
            elif position == "Entire Clip" and action == MENU_VOLUME_FADE_IN_OUT_SLOW:
                # Call this method for the start and end of the clip
                self.Volume_Triggered(MENU_VOLUME_FADE_IN_SLOW, clip_ids, "Start of Clip")
                self.Volume_Triggered(MENU_VOLUME_FADE_OUT_SLOW, clip_ids, "End of Clip")
                return

            if action == MENU_VOLUME_NONE:
                # Clear all keyframes
                p = openshot.Point(1, 1.0, openshot.BEZIER)
                p_object = json.loads(p.Json())
                clip.data[prop_name] = { "Points" : [p_object]}

            if action in [MENU_VOLUME_FADE_IN_FAST, MENU_VOLUME_FADE_IN_SLOW]:
                # Add keyframes
                start = openshot.Point(start_animation, 0.0, openshot.BEZIER)
                start_object = json.loads(start.Json())
                end = openshot.Point(end_animation, 1.0, openshot.BEZIER)
                end_object = json.loads(end.Json())
                clip.data[prop_name]["Points"].append(start_object)
                clip.data[prop_name]["Points"].append(end_object)

            if action in [MENU_VOLUME_FADE_OUT_FAST, MENU_VOLUME_FADE_OUT_SLOW]:
                # Add keyframes
                start = openshot.Point(start_animation, 1.0, openshot.BEZIER)
                start_object = json.loads(start.Json())
                end = openshot.Point(end_animation, 0.0, openshot.BEZIER)
                end_object = json.loads(end.Json())
                clip.data[prop_name]["Points"].append(start_object)
                clip.data[prop_name]["Points"].append(end_object)

            if action in [MENU_VOLUME_LEVEL_100, MENU_VOLUME_LEVEL_90, MENU_VOLUME_LEVEL_80, MENU_VOLUME_LEVEL_70,
                          MENU_VOLUME_LEVEL_60, MENU_VOLUME_LEVEL_50, MENU_VOLUME_LEVEL_40, MENU_VOLUME_LEVEL_30,
                          MENU_VOLUME_LEVEL_20, MENU_VOLUME_LEVEL_10, MENU_VOLUME_LEVEL_0]:
                # Add keyframes
                p = openshot.Point(start_animation, float(action) / 100.0, openshot.BEZIER)
                p_object = json.loads(p.Json())
                clip.data[prop_name]["Points"].append(p_object)

            # Save changes
            self.update_clip_data(clip.data, only_basic_props=False, ignore_reader=True)

            # Determine if waveform needs to be redrawn
<<<<<<< HEAD
            self.eval_js(JS_SCOPE_SELECTOR + ".hasAudioData('" + clip.id + "');",self.store)
            has_audio_data = self.consume()

=======
            has_audio_data = self.eval_js(JS_SCOPE_SELECTOR + ".hasAudioData('" + clip.id + "');",bool)
>>>>>>> 1e66fe52
            if has_audio_data:
                # Re-generate waveform since volume curve has changed
                self.Show_Waveform_Triggered(clip.id)

    def Rotate_Triggered(self, action, clip_ids, position="Start of Clip"):
        """Callback for rotate context menus"""
        log.info(action)
        prop_name = "rotation"

        # Get FPS from project
        fps = get_app().project.get(["fps"])
        fps_float = float(fps["num"]) / float(fps["den"])

        # Loop through each selected clip
        for clip_id in clip_ids:

            # Get existing clip object
            clip = Clip.get(id=clip_id)
            if not clip:
                # Invalid clip, skip to next item
                continue

            if action == MENU_ROTATE_NONE:
                # Clear all keyframes
                p = openshot.Point(1, 0.0, openshot.BEZIER)
                p_object = json.loads(p.Json())
                clip.data[prop_name] = { "Points" : [p_object]}

            if action == MENU_ROTATE_90_RIGHT:
                # Add keyframes
                p = openshot.Point(1, 90.0, openshot.BEZIER)
                p_object = json.loads(p.Json())
                clip.data[prop_name] = { "Points" : [p_object]}

            if action == MENU_ROTATE_90_LEFT:
                # Add keyframes
                p = openshot.Point(1, -90.0, openshot.BEZIER)
                p_object = json.loads(p.Json())
                clip.data[prop_name] = { "Points" : [p_object]}

            if action == MENU_ROTATE_180_FLIP:
                # Add keyframes
                p = openshot.Point(1, 180.0, openshot.BEZIER)
                p_object = json.loads(p.Json())
                clip.data[prop_name] = { "Points" : [p_object]}

            # Save changes
            self.update_clip_data(clip.data, only_basic_props=False, ignore_reader=True)

    def Time_Triggered(self, action, clip_ids, speed="1X", playhead_position=0.0):
        """Callback for rotate context menus"""
        log.info(action)
        prop_name = "time"

        # Get FPS from project
        fps = get_app().project.get(["fps"])
        fps_float = float(fps["num"]) / float(fps["den"])

        # Loop through each selected clip
        for clip_id in clip_ids:

            # Get existing clip object
            clip = Clip.get(id=clip_id)
            if not clip:
                # Invalid clip, skip to next item
                continue

            # Keep original 'end' and 'duration'
            if "original_data" not in clip.data.keys():
                clip.data["original_data"] = {"end": clip.data["end"],
                                              "duration": clip.data["duration"],
                                              "video_length": clip.data["reader"]["video_length"]}

            # Determine the beginning and ending of this animation
            start_animation = 1

            # Freeze or Speed?
            if action in [MENU_TIME_FREEZE, MENU_TIME_FREEZE_ZOOM]:
                # Get freeze details
                freeze_seconds = float(speed)

                original_duration = clip.data["duration"]
                if "original_data" in clip.data.keys():
                    original_duration = clip.data["original_data"]["duration"]

                print('ORIGINAL DURATION: %s' % original_duration)
                print(clip.data)

                # Extend end & duration (due to freeze)
                clip.data["end"] = float(clip.data["end"]) + freeze_seconds
                clip.data["duration"] = float(clip.data["duration"]) + freeze_seconds
                clip.data["reader"]["video_length"] = float(clip.data["reader"]["video_length"]) + freeze_seconds

                # Determine start frame from position
                freeze_length_frames = round(freeze_seconds * fps_float) + 1
                start_animation_seconds = float(clip.data["start"]) + (playhead_position - float(clip.data["position"]))
                start_animation_frames = round(start_animation_seconds * fps_float) + 1
                start_animation_frames_value = start_animation_frames
                end_animation_seconds = start_animation_seconds + freeze_seconds
                end_animation_frames = round(end_animation_seconds * fps_float) + 1
                end_of_clip_seconds = float(clip.data["duration"])
                end_of_clip_frames = round((end_of_clip_seconds) * fps_float) + 1
                end_of_clip_frames_value = round((original_duration) * fps_float) + 1

                # Determine volume start and end
                start_volume_value = 1.0

                # Do we already have a time curve? Look up intersecting frame # from time curve
                if len(clip.data["time"]["Points"]) > 1:
                    # Delete last time point (which should be the end of the clip). We have a new end of the clip
                    # after inserting this freeze.
                    del clip.data["time"]["Points"][-1]

                    # Find actual clip object from libopenshot
                    c = None
                    clips = get_app().window.timeline_sync.timeline.Clips()
                    for clip_object in clips:
                        if clip_object.Id() == clip_id:
                            c = clip_object
                            break
                    if c:
                        # Look up correct position from time curve
                        start_animation_frames_value = c.time.GetLong(start_animation_frames)

                # Do we already have a volume curve? Look up intersecting frame # from volume curve
                if len(clip.data["volume"]["Points"]) > 1:
                    # Find actual clip object from libopenshot
                    c = None
                    clips = get_app().window.timeline_sync.timeline.Clips()
                    for clip_object in clips:
                        if clip_object.Id() == clip_id:
                            c = clip_object
                            break
                    if c:
                        # Look up correct volume from time curve
                        start_volume_value = c.volume.GetValue(start_animation_frames)

                # Create Time Freeze keyframe points
                p = openshot.Point(start_animation_frames, start_animation_frames_value, openshot.LINEAR)
                p_object = json.loads(p.Json())
                clip.data[prop_name]["Points"].append(p_object)
                p1 = openshot.Point(end_animation_frames, start_animation_frames_value, openshot.LINEAR)
                p1_object = json.loads(p1.Json())
                clip.data[prop_name]["Points"].append(p1_object)
                p2 = openshot.Point(end_of_clip_frames, end_of_clip_frames_value, openshot.LINEAR)
                p2_object = json.loads(p2.Json())
                clip.data[prop_name]["Points"].append(p2_object)

                # Create Volume mute keyframe points (so the freeze is silent)
                p = openshot.Point(start_animation_frames - 1, start_volume_value, openshot.LINEAR)
                p_object = json.loads(p.Json())
                clip.data['volume']["Points"].append(p_object)
                p = openshot.Point(start_animation_frames, 0.0, openshot.LINEAR)
                p_object = json.loads(p.Json())
                clip.data['volume']["Points"].append(p_object)
                p2 = openshot.Point(end_animation_frames - 1, 0.0, openshot.LINEAR)
                p2_object = json.loads(p2.Json())
                clip.data['volume']["Points"].append(p2_object)
                p3 = openshot.Point(end_animation_frames, start_volume_value, openshot.LINEAR)
                p3_object = json.loads(p3.Json())
                clip.data['volume']["Points"].append(p3_object)

                # Create zoom keyframe points
                if action == MENU_TIME_FREEZE_ZOOM:
                    p = openshot.Point(start_animation_frames, 1.0, openshot.BEZIER)
                    p_object = json.loads(p.Json())
                    clip.data['scale_x']["Points"].append(p_object)
                    p = openshot.Point(start_animation_frames, 1.0, openshot.BEZIER)
                    p_object = json.loads(p.Json())
                    clip.data['scale_y']["Points"].append(p_object)

                    diff_halfed = (end_animation_frames - start_animation_frames) / 2.0
                    p1 = openshot.Point(start_animation_frames + diff_halfed, 1.05, openshot.BEZIER)
                    p1_object = json.loads(p1.Json())
                    clip.data['scale_x']["Points"].append(p1_object)
                    p1 = openshot.Point(start_animation_frames + diff_halfed, 1.05, openshot.BEZIER)
                    p1_object = json.loads(p1.Json())
                    clip.data['scale_y']["Points"].append(p1_object)

                    p1 = openshot.Point(end_animation_frames, 1.0, openshot.BEZIER)
                    p1_object = json.loads(p1.Json())
                    clip.data['scale_x']["Points"].append(p1_object)
                    p1 = openshot.Point(end_animation_frames, 1.0, openshot.BEZIER)
                    p1_object = json.loads(p1.Json())
                    clip.data['scale_y']["Points"].append(p1_object)

            else:

                # Calculate speed factor
                speed_label = speed.replace('X', '')
                speed_parts = speed_label.split('/')
                even_multiple = 1
                if len(speed_parts) == 2:
                    speed_factor = float(speed_parts[0]) / float(speed_parts[1])
                    even_multiple = int(speed_parts[1])
                else:
                    speed_factor = float(speed_label)
                    even_multiple = int(speed_factor)

                # Clear all keyframes
                p = openshot.Point(start_animation, 0.0, openshot.LINEAR)
                p_object = json.loads(p.Json())
                clip.data[prop_name] = { "Points" : [p_object]}

                # Reset original end & duration (if available)
                if "original_data" in clip.data.keys():
                    clip.data["end"] = clip.data["original_data"]["end"]
                    clip.data["duration"] = clip.data["original_data"]["duration"]
                    clip.data["reader"]["video_length"] = clip.data["original_data"]["video_length"]
                    clip.data.pop("original_data")

                # Get the ending frame
                end_of_clip = round(float(clip.data["end"]) * fps_float) + 1

                # Determine the beginning and ending of this animation
                start_animation = round(float(clip.data["start"]) * fps_float) + 1
                duration_animation = self.round_to_multiple(end_of_clip - start_animation, even_multiple)
                end_animation = start_animation + duration_animation

                if action == MENU_TIME_FORWARD:
                    # Add keyframes
                    start = openshot.Point(start_animation, start_animation, openshot.LINEAR)
                    start_object = json.loads(start.Json())
                    clip.data[prop_name] = { "Points" : [start_object]}
                    end = openshot.Point(start_animation + (duration_animation / speed_factor), end_animation, openshot.LINEAR)
                    end_object = json.loads(end.Json())
                    clip.data[prop_name]["Points"].append(end_object)

                    # Adjust end & duration
                    clip.data["end"] = (start_animation + (duration_animation / speed_factor)) / fps_float
                    clip.data["duration"] = self.round_to_multiple(clip.data["duration"] / speed_factor, even_multiple)
                    clip.data["reader"]["video_length"] = str(self.round_to_multiple(float(clip.data["reader"]["video_length"]) / speed_factor, even_multiple))

                if action == MENU_TIME_BACKWARD:
                    # Add keyframes
                    start = openshot.Point(start_animation, end_animation, openshot.LINEAR)
                    start_object = json.loads(start.Json())
                    clip.data[prop_name] = { "Points" : [start_object]}
                    end = openshot.Point(start_animation + (duration_animation / speed_factor), start_animation, openshot.LINEAR)
                    end_object = json.loads(end.Json())
                    clip.data[prop_name]["Points"].append(end_object)

                    # Adjust end & duration
                    clip.data["end"] = (start_animation + (duration_animation / speed_factor)) / fps_float
                    clip.data["duration"] = self.round_to_multiple(clip.data["duration"] / speed_factor, even_multiple)
                    clip.data["reader"]["video_length"] = str(self.round_to_multiple(float(clip.data["reader"]["video_length"]) / speed_factor, even_multiple))

            # Save changes
            self.update_clip_data(clip.data, only_basic_props=False, ignore_reader=True)

    def round_to_multiple(self, number, multiple):
        """Round this to the closest multiple of a given #"""
        return number - (number % multiple)

    def show_all_clips(self, clip, stretch=False):
        """ Show all clips at the same time (arranged col by col, row by row)  """
        from math import sqrt

        # Get list of nearby clips
        available_clips = []
        start_position = float(clip.data["position"])
        for c in Clip.filter():
            if float(c.data["position"]) >= (start_position - 0.5) and float(c.data["position"]) <= (start_position + 0.5):
                # add to list
                available_clips.append(c)

        # Get the number of rows
        number_of_clips = len(available_clips)
        number_of_rows = int(sqrt(number_of_clips))
        max_clips_on_row = float(number_of_clips) / float(number_of_rows)

        # Determine how many clips per row
        if max_clips_on_row > float(int(max_clips_on_row)):
            max_clips_on_row = int(max_clips_on_row + 1)
        else:
            max_clips_on_row = int(max_clips_on_row)

        # Calculate Height & Width
        height = 1.0 / float(number_of_rows)
        width = 1.0 / float(max_clips_on_row)

        clip_index = 0

        # Loop through each row of clips
        for row in range(0, number_of_rows):

            # Loop through clips on this row
            column_string = " - - - "
            for col in range(0, max_clips_on_row):
                if clip_index < number_of_clips:
                    # Calculate X & Y
                    X = float(col) * width
                    Y = float(row) * height

                    # Modify clip layout settings
                    selected_clip = available_clips[clip_index]
                    selected_clip.data["gravity"] = openshot.GRAVITY_TOP_LEFT

                    if stretch:
                        selected_clip.data["scale"] = openshot.SCALE_STRETCH
                    else:
                        selected_clip.data["scale"] = openshot.SCALE_FIT

                    # Set scale keyframes
                    w = openshot.Point(1, width, openshot.BEZIER)
                    w_object = json.loads(w.Json())
                    selected_clip.data["scale_x"] = { "Points" : [w_object]}
                    h = openshot.Point(1, height, openshot.BEZIER)
                    h_object = json.loads(h.Json())
                    selected_clip.data["scale_y"] = { "Points" : [h_object]}
                    x_point = openshot.Point(1, X, openshot.BEZIER)
                    x_object = json.loads(x_point.Json())
                    selected_clip.data["location_x"] = { "Points" : [x_object]}
                    y_point = openshot.Point(1, Y, openshot.BEZIER)
                    y_object = json.loads(y_point.Json())
                    selected_clip.data["location_y"] = { "Points" : [y_object]}

                    log.info('Updating clip id: %s' % selected_clip.data["id"])
                    log.info('width: %s, height: %s' % (width, height))

                    # Increment Clip Index
                    clip_index += 1

                    # Save changes
                    self.update_clip_data(selected_clip.data, only_basic_props=False, ignore_reader=True)

    def Reverse_Transition_Triggered(self, tran_ids):
        """Callback for reversing a transition"""
        log.info("Reverse_Transition_Triggered")

        # Loop through all selected transitions
        for tran_id in tran_ids:

            # Get existing clip object
            tran = Transition.get(id=tran_id)
            if not tran:
                # Invalid transition, skip to next item
                continue

            # Loop through brightness keyframes
            tran_data_copy = deepcopy(tran.data)
            new_index = len(tran.data["brightness"]["Points"])
            for point in tran.data["brightness"]["Points"]:
                new_index -= 1
                tran_data_copy["brightness"]["Points"][new_index]["co"]["Y"] = point["co"]["Y"]
                if "handle_left" in point:
                    tran_data_copy["brightness"]["Points"][new_index]["handle_left"]["Y"] = point["handle_left"]["Y"]
                    tran_data_copy["brightness"]["Points"][new_index]["handle_right"]["Y"] = point["handle_right"]["Y"]

            # Save changes
            self.update_transition_data(tran_data_copy, only_basic_props=False)

    @pyqtSlot(str)
    def ShowTransitionMenu(self, tran_id=None):
        log.info('ShowTransitionMenu: %s' % tran_id)

        # Get translation method
        _ = get_app()._tr

        # Get existing transition object
        tran = Transition.get(id=tran_id)
        if not tran:
            # Not a valid transition id
            return

        # Set the selected transition (if needed)
        if tran_id not in self.window.selected_transitions:
            self.window.addSelection(tran_id, 'transition')
        # Get list of all selected transitions
        tran_ids = self.window.selected_transitions
        clip_ids = self.window.selected_clips

        # Get framerate
        fps = get_app().project.get(["fps"])
        fps_float = float(fps["num"]) / float(fps["den"])

        # Get playhead position
        playhead_position = float(self.window.preview_thread.current_frame) / fps_float

        menu = QMenu(self)

        # Copy Menu
        if len(tran_ids) + len(clip_ids) > 1:
            # Copy All Menu (Clips and/or transitions are selected)
            Copy_All = menu.addAction(_("Copy"))
            Copy_All.setShortcut(QKeySequence(self.window.getShortcutByName("copyAll")))
            Copy_All.triggered.connect(partial(self.Copy_Triggered, MENU_COPY_ALL, clip_ids, tran_ids))
        else:
            # Only a single transitions is selected (show normal transition copy menu)
            Copy_Menu = QMenu(_("Copy"), self)
            Copy_Tran = Copy_Menu.addAction(_("Transition"))
            Copy_Tran.setShortcut(QKeySequence(self.window.getShortcutByName("copyAll")))
            Copy_Tran.triggered.connect(partial(self.Copy_Triggered, MENU_COPY_TRANSITION, [], [tran_id]))

            Keyframe_Menu = QMenu(_("Keyframes"), self)
            Copy_Keyframes_All = Keyframe_Menu.addAction(_("All"))
            Copy_Keyframes_All.triggered.connect(partial(self.Copy_Triggered, MENU_COPY_KEYFRAMES_ALL, [], [tran_id]))
            Keyframe_Menu.addSeparator()
            Copy_Keyframes_Brightness = Keyframe_Menu.addAction(_("Brightness"))
            Copy_Keyframes_Brightness.triggered.connect(partial(self.Copy_Triggered, MENU_COPY_KEYFRAMES_BRIGHTNESS, [], [tran_id]))
            Copy_Keyframes_Scale = Keyframe_Menu.addAction(_("Contrast"))
            Copy_Keyframes_Scale.triggered.connect(partial(self.Copy_Triggered, MENU_COPY_KEYFRAMES_CONTRAST, [], [tran_id]))

            # Only show copy->keyframe if a single transitions is selected
            Copy_Menu.addMenu(Keyframe_Menu)
            menu.addMenu(Copy_Menu)

        # Get list of clipboard items (that are complete clips or transitions)
        # i.e. ignore partial clipboard items (keyframes / effects / etc...)
        clipboard_clip_ids = [k for k, v in self.copy_clipboard.items() if v.get('id')]
        clipboard_tran_ids = [k for k, v in self.copy_transition_clipboard.items() if v.get('id')]
        # Determine if the paste menu should be shown
        if self.copy_transition_clipboard and len(clipboard_clip_ids) + len(clipboard_tran_ids) == 0:
            # Paste Menu (Only show when partial transition clipboard available)
            Paste_Tran = menu.addAction(_("Paste"))
            Paste_Tran.triggered.connect(partial(self.Paste_Triggered, MENU_PASTE, 0.0, 0, [], tran_ids))

        menu.addSeparator()

        # Alignment Menu (if multiple selections)
        if len(clip_ids) > 1:
            Alignment_Menu = QMenu(_("Align"), self)
            Align_Left = Alignment_Menu.addAction(_("Left"))
            Align_Left.triggered.connect(partial(self.Align_Triggered, MENU_ALIGN_LEFT, clip_ids, tran_ids))
            Align_Right = Alignment_Menu.addAction(_("Right"))
            Align_Right.triggered.connect(partial(self.Align_Triggered, MENU_ALIGN_RIGHT, clip_ids, tran_ids))

            # Add menu to parent
            menu.addMenu(Alignment_Menu)

        # If Playhead overlapping transition
        if tran:
            start_of_tran = float(tran.data["start"])
            end_of_tran = float(tran.data["end"])
            position_of_tran = float(tran.data["position"])
            if playhead_position >= position_of_tran and playhead_position <= (position_of_tran + (end_of_tran - start_of_tran)):
                # Add split transition menu
                Slice_Menu = QMenu(_("Slice"), self)
                Slice_Keep_Both = Slice_Menu.addAction(_("Keep Both Sides"))
                Slice_Keep_Both.triggered.connect(partial(self.Slice_Triggered, MENU_SLICE_KEEP_BOTH, [], [tran_id], playhead_position))
                Slice_Keep_Left = Slice_Menu.addAction(_("Keep Left Side"))
                Slice_Keep_Left.triggered.connect(partial(self.Slice_Triggered, MENU_SLICE_KEEP_LEFT, [], [tran_id], playhead_position))
                Slice_Keep_Right = Slice_Menu.addAction(_("Keep Right Side"))
                Slice_Keep_Right.triggered.connect(partial(self.Slice_Triggered, MENU_SLICE_KEEP_RIGHT, [], [tran_id], playhead_position))
                menu.addMenu(Slice_Menu)

        # Reverse Transition menu
        Reverse_Transition = menu.addAction(_("Reverse Transition"))
        Reverse_Transition.triggered.connect(partial(self.Reverse_Transition_Triggered, tran_ids))

        # Properties
        menu.addSeparator()
        menu.addAction(self.window.actionProperties)

        # Remove transition menu
        menu.addSeparator()
        menu.addAction(self.window.actionRemoveTransition)

        # Show menu
        return menu.popup(QCursor.pos())

    @pyqtSlot(str)
    def ShowTrackMenu(self, layer_id=None):
        log.info('ShowTrackMenu: %s' % layer_id)

        if layer_id not in self.window.selected_tracks:
            self.window.selected_tracks = [layer_id]

        # Get track object
        track = Track.get(id=layer_id)
        locked = track.data.get("lock", False)

        menu = QMenu(self)
        menu.addAction(self.window.actionAddTrackAbove)
        menu.addAction(self.window.actionAddTrackBelow)
        menu.addAction(self.window.actionRenameTrack)
        if locked:
            menu.addAction(self.window.actionUnlockTrack)
            self.window.actionRemoveTrack.setEnabled(False)
        else:
            menu.addAction(self.window.actionLockTrack)
            self.window.actionRemoveTrack.setEnabled(True)
        menu.addSeparator()
        menu.addAction(self.window.actionRemoveTrack)
        return menu.popup(QCursor.pos())

    @pyqtSlot(str)
    def ShowMarkerMenu(self, marker_id=None):
        log.info('ShowMarkerMenu: %s' % marker_id)

        if marker_id not in self.window.selected_markers:
            self.window.selected_markers = [marker_id]

        menu = QMenu(self)
        menu.addAction(self.window.actionRemoveMarker)
        return menu.popup(QCursor.pos())

    @pyqtSlot(str, int)
    def PreviewClipFrame(self, clip_id, frame_number):

        # Get existing clip object
        clip = Clip.get(id=clip_id)
        if not clip:
            # Invalid clip
            return

        path = clip.data['reader']['path']

        # Adjust frame # to valid range
        frame_number = max(frame_number, 1)
        frame_number = min(frame_number, int(clip.data['reader']['video_length']))

        # Load the clip into the Player (ignored if this has already happened)
        self.window.LoadFileSignal.emit(path)
        self.window.SpeedSignal.emit(0)

        # Seek to frame
        self.window.SeekSignal.emit(frame_number)

    @pyqtSlot(float, int)
    def PlayheadMoved(self, position_seconds, position_frames):

        # Load the timeline into the Player (ignored if this has already happened)
        self.window.LoadFileSignal.emit('')

        if self.last_position_frames != position_frames:
            # Update time code (to prevent duplicate previews)
            self.last_position_frames = position_frames

            # Notify main window of current frame
            self.window.previewFrame(position_seconds, position_frames)

    @pyqtSlot(int)
    def movePlayhead(self, position_frames):
        """ Move the playhead since the position has changed inside OpenShot (probably due to the video player) """

        # Get access to timeline scope and set scale to zoom slider value (passed in)
        code = JS_SCOPE_SELECTOR + ".MovePlayheadToFrame(" + str(position_frames) + ");"
        self.eval_js(code)

    @pyqtSlot(int)
    def SetSnappingMode(self, enable_snapping):
        """ Enable / Disable snapping mode """

        # Init snapping state (1 = snapping, 0 = no snapping)
        self.eval_js(JS_SCOPE_SELECTOR + ".SetSnappingMode(%s);" % int(enable_snapping))

    @pyqtSlot(int)
    def SetRazorMode(self, enable_razor):
        """ Enable / Disable razor mode """

        # Init razor state (1 = razor, 0 = no razor)
        self.eval_js(JS_SCOPE_SELECTOR + ".SetRazorMode(%s);" % int(enable_razor))

    @pyqtSlot(str, str, bool)
    def addSelection(self, item_id, item_type, clear_existing=False):
        """ Add the selected item to the current selection """

        # Add to main window
        self.window.addSelection(item_id, item_type, clear_existing)

    @pyqtSlot(str, str)
    def removeSelection(self, item_id, item_type):
        """ Remove the selected clip from the selection """

        # Remove from main window
        self.window.removeSelection(item_id, item_type)

    @pyqtSlot(str)
    def qt_log(self, message=None):
        log.info(message)

    # Handle changes to zoom level, update js
    def update_zoom(self, newValue):
        _ = get_app()._tr

        # Convert slider value (passed in) to a scale (in seconds)
        newScale = zoomToSeconds(newValue)

        # Set zoom label
        self.window.zoomScaleLabel.setText(_("{} seconds").format(newScale))

        # Determine X coordinate of cursor (to center zoom on)
        cursor_y = self.mapFromGlobal(self.cursor().pos()).y()
        if cursor_y >= 0:
            cursor_x = self.mapFromGlobal(self.cursor().pos()).x()
        else:
            cursor_x = 0

        # Get access to timeline scope and set scale to new computed value
        cmd = JS_SCOPE_SELECTOR + ".setScale(" + str(newScale) + "," + str(cursor_x) + ");"
        self.page().runJavaScript(cmd)

        # Start timer to redraw audio
        self.redraw_audio_timer.start()

        # Save current zoom
        get_app().updates.ignore_history = True
        get_app().updates.update(["scale"], newScale)
        get_app().updates.ignore_history = False

    def keyPressEvent(self, event):
        """ Keypress callback for timeline """
        key_value = event.key()
        if (key_value == Qt.Key_Shift or key_value == Qt.Key_Control):

            # Only pass a few keystrokes to the webview (CTRL and SHIFT)
            return QWebView.keyPressEvent(self, event)

        else:
            # Ignore most keypresses
            event.ignore()

    # Capture wheel event to alter zoom slider control
    def wheelEvent(self, event):
        if int(QCoreApplication.instance().keyboardModifiers() & Qt.ControlModifier) > 0:
            # For each 120 (standard scroll unit) adjust the zoom slider
            tick_scale = 120
            steps = int(event.angleDelta().y() / tick_scale)
            self.window.sliderZoom.setValue(self.window.sliderZoom.value() - self.window.sliderZoom.pageStep() * steps)
        else:
            # Otherwise pass on to implement default functionality (scroll in QWebView)
            super(type(self), self).wheelEvent(event)

    def setup_js_data(self):
        # Export self as a javascript object in webview
        self.webchannel.registerObject('timeline',self)
        self.webchannel.registerObject('mainWindow',self.window)

        # Initialize snapping mode
        self.SetSnappingMode(self.window.actionSnappingTool.isChecked())

    # An item is being dragged onto the timeline (mouse is entering the timeline now)
    def dragEnterEvent(self, event):

        # If a plain text drag accept
        if not self.new_item and not event.mimeData().hasUrls() and event.mimeData().html():
            # get type of dropped data
            self.item_type = event.mimeData().html()

            # Track that a new item is being 'added'
            self.new_item = True

            # Get the mime data (i.e. list of files, list of transitions, etc...)
            data = json.loads(event.mimeData().text())
            pos = event.posF()

            # create the item
            if self.item_type == "clip":
                self.addClip(data, pos)
            elif self.item_type == "transition":
                self.addTransition(data, pos)

            # accept all events, even if a new clip is not being added
            event.accept()

        # Accept a plain file URL (from the OS)
        elif not self.new_item and event.mimeData().hasUrls():
            # Track that a new item is being 'added'
            self.new_item = True
            self.item_type = "os_drop"

            # accept event
            event.accept()

    # Add Clip
    def addClip(self, data, position):

        # Get app object
        app = get_app()

        # Search for matching file in project data (if any)
        file_id = data[0]
        file = File.get(id=file_id)

        if not file:
            # File not found, do nothing
            return

        if (file.data["media_type"] == "video" or file.data["media_type"] == "image"):
            # Determine thumb path
            thumb_path = os.path.join(info.THUMBNAIL_PATH, "%s.png" % file.data["id"])
        else:
            # Audio file
            thumb_path = os.path.join(info.PATH, "images", "AudioThumbnail.png")

        # Get file name
        path, filename = os.path.split(file.data["path"])

        # Convert path to the correct relative path (based on this folder)
        file_path = file.absolute_path()

        # Create clip object for this file
        c = openshot.Clip(file_path)

        # Append missing attributes to Clip JSON
        new_clip = json.loads(c.Json())
        new_clip["file_id"] = file.id
        new_clip["title"] = filename
        new_clip["image"] = thumb_path

        # Skip any clips that are missing a 'reader' attribute
        # TODO: Determine why this even happens, as it shouldn't be possible
        if not new_clip.get("reader"):
            return  # Do nothing

        # Check for optional start and end attributes
        start_frame = 1
        end_frame = new_clip["reader"]["duration"]
        if 'start' in file.data.keys():
            new_clip["start"] = file.data['start']
        if 'end' in file.data.keys():
            new_clip["end"] = file.data['end']

        # Find the closest track (from javascript)
<<<<<<< HEAD
        self.eval_js(JS_SCOPE_SELECTOR + ".GetJavaScriptTrack(" + str(position.y()) + ");",self.store)
        top_layer = self.consume()
=======
        top_layer = self.eval_js(JS_SCOPE_SELECTOR + ".GetJavaScriptTrack(" + str(position.y()) + ");",int)
>>>>>>> 1e66fe52
        new_clip["layer"] = top_layer

        # Find position from javascript
        self.eval_js(JS_SCOPE_SELECTOR + ".GetJavaScriptPosition(" + str(position.x()) + ");",self.store)
        js_position = self.consume()
        new_clip["position"] = js_position

        # Adjust clip duration, start, and end
        new_clip["duration"] = new_clip["reader"]["duration"]
        if file.data["media_type"] == "image":
            new_clip["end"] = self.settings.get("default-image-length")  # default to 8 seconds

        # Overwrite frame rate (incase the user changed it in the File Properties)
        file_properties_fps = float(file.data["fps"]["num"]) / float(file.data["fps"]["den"])
        file_fps = float(new_clip["reader"]["fps"]["num"]) / float(new_clip["reader"]["fps"]["den"])
        fps_diff = file_fps / file_properties_fps
        new_clip["reader"]["fps"]["num"] = file.data["fps"]["num"]
        new_clip["reader"]["fps"]["den"] = file.data["fps"]["den"]
        # Scale duration / length / and end properties
        new_clip["reader"]["duration"] *= fps_diff
        new_clip["end"] *= fps_diff
        new_clip["duration"] *= fps_diff

        # Add clip to timeline
        self.update_clip_data(new_clip, only_basic_props=False)

        # temp hold item_id
        self.item_id = new_clip.get('id')

        # Init javascript bounding box (for snapping support)
        code = JS_SCOPE_SELECTOR + ".StartManualMove('" + self.item_type + "', '" + self.item_id + "');"
        self.eval_js(code)

    # Resize timeline
    @pyqtSlot(float)
    def resizeTimeline(self, new_duration):
        """Resize the duration of the timeline"""
        get_app().updates.update(["duration"], new_duration)

    # Add Transition
    def addTransition(self, file_ids, position):
        log.info("addTransition...")

        # Find the closest track (from javascript)
<<<<<<< HEAD
        self.eval_js(JS_SCOPE_SELECTOR + ".GetJavaScriptTrack(" + str(position.y()) + ");",self.store)
        top_layer = self.consume()
=======
        top_layer = self.eval_js(JS_SCOPE_SELECTOR + ".GetJavaScriptTrack(" + str(position.y()) + ");",int)
>>>>>>> 1e66fe52

        # Find position from javascript
        self.eval_js(JS_SCOPE_SELECTOR + ".GetJavaScriptPosition(" + str(position.x()) + ");",self.store)
        js_position = self.consume()

        # Get FPS from project
        fps = get_app().project.get(["fps"])
        fps_float = float(fps["num"]) / float(fps["den"])

        # Open up QtImageReader for transition Image
        transition_reader = openshot.QtImageReader(file_ids[0])

        brightness = openshot.Keyframe()
        brightness.AddPoint(1, 1.0, openshot.BEZIER)
        brightness.AddPoint(round(10 * fps_float) + 1, -1.0, openshot.BEZIER)
        contrast = openshot.Keyframe(3.0)

        # Create transition dictionary
        transitions_data = {
            "id": get_app().project.generate_id(),
            "layer": top_layer,
            "title": "Transition",
            "type": "Mask",
            "position": js_position,
            "start": 0,
            "end": 10,
            "brightness": json.loads(brightness.Json()),
            "contrast": json.loads(contrast.Json()),
            "reader": json.loads(transition_reader.Json()),
            "replace_image": False
        }

        # Send to update manager
        self.update_transition_data(transitions_data, only_basic_props=False)

        # temp keep track of id
        self.item_id = transitions_data.get('id')

        # Init javascript bounding box (for snapping support)
        code = JS_SCOPE_SELECTOR + ".StartManualMove('" + self.item_type + "', '" + self.item_id + "');"
        self.eval_js(code)

    # Add Effect
    def addEffect(self, effect_names, position):
        log.info("addEffect: %s at %s" % (effect_names, position))
        # Get name of effect
        name = effect_names[0]

        # Find the closest track (from javascript)
<<<<<<< HEAD
        self.eval_js(JS_SCOPE_SELECTOR + ".GetJavaScriptTrack(" + str(position.y()) + ");",self.store)
        closest_layer = self.consume()
=======
        closest_layer = self.eval_js(JS_SCOPE_SELECTOR + ".GetJavaScriptTrack(" + str(position.y()) + ");",int)
>>>>>>> 1e66fe52

        # Find position from javascript
        self.eval_js(JS_SCOPE_SELECTOR + ".GetJavaScriptPosition(" + str(position.x()) + ");",self.store)
        js_position = self.consume()

        # Loop through clips on the closest layer
        possible_clips = Clip.filter(layer=closest_layer)
        for clip in possible_clips:
            if js_position == 0 or (clip.data["position"] <= js_position <= clip.data["position"] + (
                        clip.data["end"] - clip.data["start"])):
                log.info("Applying effect to clip")
                log.info(clip)

                # Create Effect
                effect = openshot.EffectInfo().CreateEffect(name)

                # Get Effect JSON
                effect.Id(get_app().project.generate_id())
                effect_json = json.loads(effect.Json())

                # Append effect JSON to clip
                clip.data["effects"].append(effect_json)

                # Update clip data for project
                self.update_clip_data(clip.data, only_basic_props=False, ignore_reader=True)

    # Without defining this method, the 'copy' action doesn't show with cursor
    def dragMoveEvent(self, event):
        # Accept all move events
        event.accept()

        # Get cursor position
        pos = event.posF()

        # Move clip on timeline
        if self.item_type in ["clip", "transition"]:
            code = JS_SCOPE_SELECTOR + ".MoveItem(" + str(pos.x()) + ", " + str(pos.y()) + ", '" + self.item_type + "');"
            self.eval_js(code)

    # Drop an item on the timeline
    def dropEvent(self, event):
        log.info("Dropping item on timeline - item_id: %s, item_type: %s" % (self.item_id, self.item_type))

        # Get position of cursor
        pos = event.posF()

        if self.item_type in ["clip", "transition"] and self.item_id:
            # Update most recent clip
            self.eval_js(JS_SCOPE_SELECTOR + ".UpdateRecentItemJSON('" + self.item_type + "', '" + self.item_id + "');")

        elif self.item_type == "effect":
            # Add effect only on drop
            data = json.loads(event.mimeData().text())
            self.addEffect(data, pos)

        elif self.item_type == "os_drop":
            # Add new files to project
            get_app().window.filesTreeView.dropEvent(event)

            # Add clips for each file dropped
            for uri in event.mimeData().urls():
                filepath = uri.toLocalFile()
                if os.path.exists(filepath) and os.path.isfile(filepath):
                    # Valid file, so create clip for it
                    log.info('Adding clip for {}'.format(os.path.basename(filepath)))
                    for file in File.filter(path=filepath):
                        # Insert clip for this file at this position
                        self.addClip([file.id], pos)

        # Clear new clip
        self.new_item = False
        self.item_type = None
        self.item_id = None

        # Accept event
        event.accept()

        # Update the preview and reselct current frame in properties
        get_app().window.refreshFrameSignal.emit()
        get_app().window.propertyTableView.select_frame(self.window.preview_thread.player.Position())

    def dragLeaveEvent(self, event):
        """A drag is in-progress and the user moves mouse outside of timeline"""
        log.info('dragLeaveEvent - Undo drop')
        if self.item_type == "clip":
            get_app().window.actionRemoveClip.trigger()
        elif self.item_type == "transition":
            get_app().window.actionRemoveTransition.trigger()

        # Clear new clip
        self.new_item = False
        self.item_type = None
        self.item_id = None

        # Accept event
        event.accept()

    def redraw_audio_onTimeout(self):
        """Timer is ready to redraw audio (if any)"""
        log.info('redraw_audio_onTimeout')

        # Stop timer
        self.redraw_audio_timer.stop()

        # Pass to javascript timeline (and render)
        cmd = JS_SCOPE_SELECTOR + ".reDrawAllAudioData();"
        self.page().runJavaScript(cmd)

    def ClearAllSelections(self):
        """Clear all selections in JavaScript"""

        # Call javascript command
        cmd = JS_SCOPE_SELECTOR + ".ClearAllSelections();"
        self.page().runJavaScript(cmd)

    def runJavaScript(self,cmd,callback):
        if callback:
            self.page().runJavaScript(cmd,callback)
        else:
            self.page().runJavaScript(cmd)

    def SelectAll(self):
        """Select all clips and transitions in JavaScript"""

        # Call javascript command
        cmd = JS_SCOPE_SELECTOR + ".SelectAll();"
        self.page().runJavaScript(cmd)

    def render_cache_json(self):
        """Render the cached frames to the timeline (called every X seconds), and only if changed"""

        # Get final cache object from timeline
        try:
            cache_object = get_app().window.timeline_sync.timeline.GetCache()
            if cache_object and cache_object.Count() > 0:
                # Get the JSON from the cache object (i.e. which frames are cached)
                cache_json = get_app().window.timeline_sync.timeline.GetCache().Json()
                cache_dict = json.loads(cache_json)
                cache_version = cache_dict["version"]

                if self.cache_renderer_version != cache_version:
                    # Cache has changed, re-render it
                    self.cache_renderer_version = cache_version

                    cmd = JS_SCOPE_SELECTOR + ".RenderCache(" + cache_json + ");"
                    self.page().runJavaScript(cmd)
        finally:
            # ignore any errors inside the cache rendering
            pass

    def __init__(self, window):
        QWebView.__init__(self)
        self.window = window
        self.setAcceptDrops(True)
        self.last_position_frames = None
        self.document_is_ready = False
        self._last_js_var = None







        # Get settings
        self.settings = settings.get_settings()

        # Add self as listener to project data updates (used to update the timeline)
        get_app().updates.add_listener(self)

        self.webchannel = QWebChannel(self.page())
        # set url from configuration (QUrl takes absolute paths for file system paths, create from QFileInfo)
        self.setUrl(QUrl.fromLocalFile(QFileInfo(self.html_path).absoluteFilePath()))
        self.page().setWebChannel(self.webchannel)

        # Connect signal of javascript initialization to our javascript reference init function
        self.page().loadStarted.connect(self.setup_js_data)

        # Connect zoom functionality
        window.sliderZoom.valueChanged.connect(self.update_zoom)

        # Connect waveform generation signal
        get_app().window.WaveformReady.connect(self.Waveform_Ready)

        # Copy clipboard
        self.copy_clipboard = {}
        self.copy_transition_clipboard = {}

        # Init New clip
        self.new_item = False
        self.item_type = None
        self.item_id = None

        # Delayed zoom audio redraw
        self.redraw_audio_timer = QTimer(self)
        self.redraw_audio_timer.setInterval(300)
        self.redraw_audio_timer.timeout.connect(self.redraw_audio_onTimeout)

        # QTimer for cache rendering
        self.cache_renderer_version = None
        self.cache_renderer = QTimer(self)
        self.cache_renderer.setInterval(0.5 * 1000)
        self.cache_renderer.timeout.connect(self.render_cache_json)

        # Delay the start of cache rendering
        QTimer.singleShot(1500, self.cache_renderer.start)<|MERGE_RESOLUTION|>--- conflicted
+++ resolved
@@ -37,17 +37,8 @@
 import openshot  # Python module for libopenshot (required video editing module installed separately)
 from PyQt5.QtCore import QFileInfo, pyqtSlot, pyqtSignal, QUrl, Qt, QCoreApplication, QTimer, QEventLoop
 from PyQt5.QtGui import QCursor, QKeySequence
-
-<<<<<<< HEAD
 from PyQt5.QtWebEngineWidgets import QWebEngineView as QWebView
 from PyQt5.QtWebChannel import QWebChannel
-
-=======
-from PyQt5.QtWebChannel import QWebChannel
-
-from PyQt5.QtWebEngineWidgets import QWebEngineView as QWebView
-
->>>>>>> 1e66fe52
 from PyQt5.QtWidgets import QMenu
 
 from classes import info, updates
@@ -1788,12 +1779,8 @@
                 continue
 
             # Determine if waveform needs to be redrawn
-<<<<<<< HEAD
             self.eval_js(JS_SCOPE_SELECTOR + ".hasAudioData('" + clip_id + "');",self.store)
             has_audio_data = self.consume()
-=======
-            has_audio_data = self.eval_js(JS_SCOPE_SELECTOR + ".hasAudioData('" + clip_id + "');",bool)
->>>>>>> 1e66fe52
 
             if action == MENU_SLICE_KEEP_LEFT or action == MENU_SLICE_KEEP_BOTH:
                 # Get details of original clip
@@ -2009,13 +1996,9 @@
             self.update_clip_data(clip.data, only_basic_props=False, ignore_reader=True)
 
             # Determine if waveform needs to be redrawn
-<<<<<<< HEAD
             self.eval_js(JS_SCOPE_SELECTOR + ".hasAudioData('" + clip.id + "');",self.store)
             has_audio_data = self.consume()
 
-=======
-            has_audio_data = self.eval_js(JS_SCOPE_SELECTOR + ".hasAudioData('" + clip.id + "');",bool)
->>>>>>> 1e66fe52
             if has_audio_data:
                 # Re-generate waveform since volume curve has changed
                 self.Show_Waveform_Triggered(clip.id)
@@ -2731,13 +2714,10 @@
             new_clip["end"] = file.data['end']
 
         # Find the closest track (from javascript)
-<<<<<<< HEAD
         self.eval_js(JS_SCOPE_SELECTOR + ".GetJavaScriptTrack(" + str(position.y()) + ");",self.store)
         top_layer = self.consume()
-=======
-        top_layer = self.eval_js(JS_SCOPE_SELECTOR + ".GetJavaScriptTrack(" + str(position.y()) + ");",int)
->>>>>>> 1e66fe52
-        new_clip["layer"] = top_layer
+        
+		new_clip["layer"] = top_layer
 
         # Find position from javascript
         self.eval_js(JS_SCOPE_SELECTOR + ".GetJavaScriptPosition(" + str(position.x()) + ");",self.store)
@@ -2781,12 +2761,8 @@
         log.info("addTransition...")
 
         # Find the closest track (from javascript)
-<<<<<<< HEAD
         self.eval_js(JS_SCOPE_SELECTOR + ".GetJavaScriptTrack(" + str(position.y()) + ");",self.store)
         top_layer = self.consume()
-=======
-        top_layer = self.eval_js(JS_SCOPE_SELECTOR + ".GetJavaScriptTrack(" + str(position.y()) + ");",int)
->>>>>>> 1e66fe52
 
         # Find position from javascript
         self.eval_js(JS_SCOPE_SELECTOR + ".GetJavaScriptPosition(" + str(position.x()) + ");",self.store)
@@ -2836,12 +2812,8 @@
         name = effect_names[0]
 
         # Find the closest track (from javascript)
-<<<<<<< HEAD
         self.eval_js(JS_SCOPE_SELECTOR + ".GetJavaScriptTrack(" + str(position.y()) + ");",self.store)
         closest_layer = self.consume()
-=======
-        closest_layer = self.eval_js(JS_SCOPE_SELECTOR + ".GetJavaScriptTrack(" + str(position.y()) + ");",int)
->>>>>>> 1e66fe52
 
         # Find position from javascript
         self.eval_js(JS_SCOPE_SELECTOR + ".GetJavaScriptPosition(" + str(position.x()) + ");",self.store)
