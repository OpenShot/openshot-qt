--- conflicted
+++ resolved
@@ -25,17 +25,12 @@
  along with OpenShot Library.  If not, see <http://www.gnu.org/licenses/>.
  """
 
-<<<<<<< HEAD
-from PyQt5.QtCore import QSize, Qt, QCoreApplication, QPointF, QPoint, QRect, QRectF, QMutex, QTimer
-from PyQt5.QtGui import *
-=======
 from PyQt5.QtCore import (
-    Qt, QCoreApplication, QPointF, QRect, QRectF, QSize, QMutex, QTimer
+    Qt, QCoreApplication, QPointF, QPoint, QRect, QRectF, QSize, QMutex, QTimer
 )
 from PyQt5.QtGui import (
     QTransform, QPainter, QPixmap, QColor, QPen, QBrush, QCursor,
 )
->>>>>>> 2f48b008
 from PyQt5.QtWidgets import QSizePolicy, QWidget, QPushButton
 
 import openshot  # Python module for libopenshot (required video editing module installed separately)
@@ -1068,7 +1063,6 @@
         self.transform_mode = None
         self.gravity_point = None
         self.original_clip_data = None
-<<<<<<< HEAD
         self.region_qimage = None
         self.region_transform = None
         self.region_enabled = False
@@ -1076,9 +1070,6 @@
         self.regionTopLeftHandle = None
         self.regionBottomRightHandle = None
         self.zoom = 1.0 # Zoom of widget (does not affect video, only workspace)
-=======
-        self.zoom = 1.0  # Zoom of widget (does not affect video, only workspace)
->>>>>>> 2f48b008
         self.resize_button = QPushButton(_('Reset Zoom'), self)
         self.resize_button.hide()
         self.resize_button.setStyleSheet('QPushButton { margin: 10px; padding: 2px; }')
