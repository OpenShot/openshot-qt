"""
 @file
 @brief This file loads the title editor dialog (i.e SVG creator)
 @author Jonathan Thomas <jonathan@openshot.org>
 @author Andy Finch <andy@openshot.org>

 @section LICENSE

 Copyright (c) 2008-2018 OpenShot Studios, LLC
 (http://www.openshotstudios.com). This file is part of
 OpenShot Video Editor (http://www.openshot.org), an open-source project
 dedicated to delivering high quality video editing and animation solutions
 to the world.

 OpenShot Video Editor is free software: you can redistribute it and/or modify
 it under the terms of the GNU General Public License as published by
 the Free Software Foundation, either version 3 of the License, or
 (at your option) any later version.

 OpenShot Video Editor is distributed in the hope that it will be useful,
 but WITHOUT ANY WARRANTY; without even the implied warranty of
 MERCHANTABILITY or FITNESS FOR A PARTICULAR PURPOSE.  See the
 GNU General Public License for more details.

 You should have received a copy of the GNU General Public License
 along with OpenShot Library.  If not, see <http://www.gnu.org/licenses/>.
"""

import os
import re
import shutil
import functools
import subprocess
import tempfile

# TODO: Is there a defusedxml substitute for getDOMImplementation?
# Is one even necessary, or is it safe to use xml.dom.minidom for that?
from xml.dom import minidom

from PyQt5.QtCore import Qt, pyqtSlot, QTimer
from PyQt5 import QtGui
from PyQt5.QtWidgets import (
    QWidget, QGraphicsScene,
    QMessageBox, QDialog, QColorDialog, QFontDialog,
    QPushButton, QTextEdit, QLabel
)

import openshot

from classes import info, ui_util, settings
from classes.logger import log
from classes.app import get_app
from classes.metrics import track_metric_screen
<<<<<<< HEAD

from windows.views.titles_listview import TitlesListView
from windows.color_picker import ColorPicker
=======
from classes.style_tools import style_to_dict, dict_to_style, set_if_existing
>>>>>>> 34e0bb9b

from windows.views.titles_listview import TitlesListView


class TitleEditor(QDialog):
    """ Title Editor Dialog """

    # Path to ui file
    ui_path = os.path.join(info.PATH, 'windows', 'ui', 'title-editor.ui')

    def __init__(self, *args, edit_file_path=None, duplicate=False, **kwargs):

        # Create dialog class
        super().__init__(*args, **kwargs)

        self.app = get_app()
        self.project = self.app.project
        self.edit_file_path = edit_file_path
        self.duplicate = duplicate

        # Get translation object
        _ = self.app._tr

        # Load UI from designer
        ui_util.load_ui(self, self.ui_path)

        # Init UI
        ui_util.init_ui(self)

        # Track metrics
        track_metric_screen("title-screen")

        # Initialize variables
        self.template_name = ""
        imp = minidom.getDOMImplementation()
        self.xmldoc = imp.createDocument(None, "any", None)

        self.bg_color_code = QtGui.QColor(Qt.black)
        self.font_color_code = QtGui.QColor(Qt.white)

        self.bg_style_string = ""
        self.title_style_string = ""
        self.subtitle_style_string = ""

        self.font_weight = 'normal'
        self.font_style = 'normal'
        self.font_size_pixel = 20

        self.new_title_text = ""
        self.sub_title_text = ""
        self.subTitle = False

        self.display_name = ""
        self.font_family = "Bitstream Vera Sans"
        self.tspan_nodes = None

        self.qfont = QtGui.QFont(self.font_family)

        # Add titles list view
        self.titlesView = TitlesListView(parent=self, window=self)
        self.verticalLayout.addWidget(self.titlesView)

        # Disable Save button on window load
        self.buttonBox.button(self.buttonBox.Save).setEnabled(False)

        # If editing existing title svg file
        if self.edit_file_path:
            # Hide list of templates
            self.widget.setVisible(False)

            # Create temp version of title
            self.create_temp_title(self.edit_file_path)

            # Add all widgets for editing
            self.load_svg_template()

            # Display image (slight delay to allow screen to be shown first)
            QTimer.singleShot(50, self.display_svg)

    def txtLine_changed(self, txtWidget):

        # Loop through child widgets (and remove them)
        text_list = []
        for child in self.settingsContainer.children():
            if type(child) == QTextEdit and child.objectName() != "txtFileName":
                text_list.append(child.toPlainText())

        # Update text values in the SVG
        for i, node in enumerate(self.tspan_nodes):
            if len(node.childNodes) > 0 and i <= (len(text_list) - 1):
                new_text_node = self.xmldoc.createTextNode(text_list[i])
                old_text_node = node.childNodes[0]
                node.removeChild(old_text_node)
                # add new text node
                node.appendChild(new_text_node)

        # Something changed, so update temp SVG
        self.save_and_reload()

    def display_svg(self):
        # Create a temp file for this thumbnail image
        new_file, tmp_filename = tempfile.mkstemp(suffix=".png")
        os.close(new_file)

        # Create a clip object and get the reader
        clip = openshot.Clip(self.filename)
        reader = clip.Reader()

        # Open reader
        reader.Open()

        # Overwrite temp file with thumbnail image and close readers
        reader.GetFrame(1).Thumbnail(
            tmp_filename,
            self.graphicsView.width(),
            self.graphicsView.height(),
            "", "", "#000", False, "png", 85, 0.0)
        reader.Close()
        clip.Close()

        # Attempt to load saved thumbnail
        svg = QtGui.QPixmap()
        if not svg.load(tmp_filename):
            log.error("Couldn't load title preview from {}".format(tmp_filename))
            return

        # Display temp image
        scene = QGraphicsScene(self)
        view = self.graphicsView
        svg_scaled = svg.scaled(self.graphicsView.size(), Qt.KeepAspectRatio, Qt.SmoothTransformation)
        scene.addPixmap(svg_scaled)
        view.setScene(scene)
        view.show()

        # Remove temporary file
        os.unlink(tmp_filename)

    def create_temp_title(self, template_path):
        """Set temp file path & make copy of template"""
        self.filename = os.path.join(info.USER_PATH, "title", "temp.svg")
        # Copy template to temp file (NOT preserving attributes)
        shutil.copyfile(template_path, self.filename)
        return self.filename

    def load_svg_template(self, filename_field=None):
        """ Load an SVG title and init all textboxes and controls """

        log.debug("Loading SVG file %s as title template", self.filename)
        # Get translation object
        _ = get_app()._tr

        # The container for all our widgets
        layout = self.settingsContainer.layout()

        # parse the svg object
        self.xmldoc = minidom.parse(self.filename)
        # get the text elements
        self.tspan_nodes = self.xmldoc.getElementsByTagName('tspan')

        # Reset default font
        self.font_family = "Bitstream Vera Sans"
        if self.qfont:
            del self.qfont
        self.qfont = QtGui.QFont(self.font_family)

        # Loop through child widgets (and remove them)
        for child in self.settingsContainer.children():
            try:
                if isinstance(child, QWidget):
                    layout.removeWidget(child)
                    child.deleteLater()
            except Exception as ex:
                log.debug('Failed to delete child settings widget: %s', ex)

        # Get text nodes and rect nodes
        self.text_nodes = self.xmldoc.getElementsByTagName('text')
        self.rect_node = self.xmldoc.getElementsByTagName('rect')

        # Create Label
        label = QLabel(self)
        label_line_text = _("File Name:")
        label.setText(label_line_text)
        label.setToolTip(label_line_text)

        # create text editor for file name
        self.txtFileName = QTextEdit(self)
        self.txtFileName.setObjectName("txtFileName")

        # If edit mode or reload, set file name
        if filename_field:
            self.txtFileName.setText(filename_field)
        elif self.edit_file_path and not self.duplicate:
            # Use existing name (and prevent editing name)
            self.txtFileName.setText(os.path.basename(self.edit_file_path))
            self.txtFileName.setEnabled(False)
        else:
            name = _("TitleFileName (%d)")
            offset = 0
            if self.duplicate and self.edit_file_path:
                # Re-use current name
                name = os.path.basename(self.edit_file_path)
                # Splits the filename into:
                #  [base-part][optional space][([number])].svg
                # Match groups are:
                #  1: Base name ("title", "Title-2", "Title number 3000")
                #  2: Space(s) preceding groups 3+4, IFF 3/4 are a match
                #  3: The entire parenthesized number ("(1)", "(20)", "(1000)")
                #  4: Just the number inside the parens ("1", "20", "1000")
                match = re.match(r"^(.+?)(\s*)(\(([0-9]*)\))?\.svg$", name)
                # Make sure the new title has " (%d)" appended by default
                name = match.group(1) + " (%d)"
                if match.group(4):
                    # Filename already contained a number -> start counting from there
                    offset = int(match.group(4))
                    # -> only include space(s) if there before
                    name = match.group(1) + match.group(2) + "(%d)"
            # Find an unused file name
            for i in range(1, 1000):
                curname = name % (offset + i)
                possible_path = os.path.join(info.TITLE_PATH, "%s.svg" % curname)
                if not os.path.exists(possible_path):
                    self.txtFileName.setText(curname)
                    break
        self.txtFileName.setFixedHeight(28)
        layout.addRow(label, self.txtFileName)

        # Get text values
        title_text = []
        for i, node in enumerate(self.tspan_nodes):
            if len(node.childNodes) < 1:
                continue
            text = node.childNodes[0].data
            title_text.append(text)

            # Set font size (for possible font dialog)
            s = node.attributes["style"].value
            ard = style_to_dict(s)
            fs = ard.get("font_size")
            if fs and fs.endswith("px"):
                self.qfont.setPixelSize(float(fs[:-2]))
            elif fs and fs.endswith("pt"):
                self.qfont.setPointSizeF(float(fs[:-2]))

            # Create Label
            label_line_text = _("Line %s:") % str(i + 1)
            label = QLabel(label_line_text)
            label.setToolTip(label_line_text)

            # create text editor for each text element in title
            widget = QTextEdit(_(text))
            widget.setFixedHeight(28)
            widget.textChanged.connect(functools.partial(self.txtLine_changed, widget))
            layout.addRow(label, widget)

        # Add Font button
        label = QLabel(_("Font:"))
        label.setToolTip(_("Font:"))
        self.btnFont = QPushButton(_("Change Font"))
        layout.addRow(label, self.btnFont)
        self.btnFont.clicked.connect(self.btnFont_clicked)

        # Add Text color button
        label = QLabel(_("Text:"))
        label.setToolTip(_("Text:"))
        self.btnFontColor = QPushButton(_("Text Color"))
        layout.addRow(label, self.btnFontColor)
        self.btnFontColor.clicked.connect(self.btnFontColor_clicked)

        # Add Background color button
        label = QLabel(_("Background:"))
        label.setToolTip(_("Background:"))
        self.btnBackgroundColor = QPushButton(_("Background Color"))
        layout.addRow(label, self.btnBackgroundColor)
        self.btnBackgroundColor.clicked.connect(self.btnBackgroundColor_clicked)

        # Add Advanced Editor button
        label = QLabel(_("Advanced:"))
        label.setToolTip(_("Advanced:"))
        self.btnAdvanced = QPushButton(_("Use Advanced Editor"))
        layout.addRow(label, self.btnAdvanced)
        self.btnAdvanced.clicked.connect(self.btnAdvanced_clicked)

        # Update color buttons
        self.update_font_color_button()
        self.update_background_color_button()

        # Enable / Disable buttons based on # of text nodes
        if len(title_text) >= 1:
            self.btnFont.setEnabled(True)
            self.btnFontColor.setEnabled(True)
            self.btnBackgroundColor.setEnabled(True)
            self.btnAdvanced.setEnabled(True)
        else:
            self.btnFont.setEnabled(False)
            self.btnFontColor.setEnabled(False)

        # Enable Save button when a template is selected
        self.buttonBox.button(self.buttonBox.Save).setEnabled(True)

    def writeToFile(self, xmldoc):
        '''writes a new svg file containing the user edited data'''

        if not self.filename.endswith("svg"):
            self.filename = self.filename + ".svg"
        try:
            file = open(os.fsencode(self.filename), "wb")  # wb needed for windows support
            file.write(bytes(xmldoc.toxml(), 'UTF-8'))
            file.close()
        except IOError as inst:
            log.error("Error writing SVG title: {}".format(inst))

    def save_and_reload(self):
        """Something changed, so update temp SVG and redisplay"""
        self.writeToFile(self.xmldoc)
        self.display_svg()

<<<<<<< HEAD
    @pyqtSlot(QtGui.QColor)
    def color_callback(self, save_fn, refresh_fn, color):
        """Update SVG color after user selection"""
        if not color or not color.isValid():
            return
        save_fn(color.name(), color.alphaF())
        refresh_fn()
        self.save_and_reload()
=======
    @staticmethod
    def best_contrast(bg: QtGui.QColor) -> QtGui.QColor:
        """Choose text color for best contrast against a background"""
        colrgb = bg.getRgbF()
        # Compute perceptive luminance of background color
        lum = (0.299 * colrgb[0] + 0.587 * colrgb[1] + 0.114 * colrgb[2])
        if (lum < 0.5):
            return QtGui.QColor(Qt.white)
        return QtGui.QColor(Qt.black)
>>>>>>> 34e0bb9b

    def btnFontColor_clicked(self):
        app = get_app()
        _ = app._tr

        callback_func = functools.partial(
            self.color_callback,
            self.set_font_color_elements,
            self.update_font_color_button)
        # Get color from user
        log.debug("Launching color picker for %s", self.font_color_code.name())
        ColorPicker(
            self.font_color_code, parent=self,
            title=_("Select a Color"),
            extra_options=QColorDialog.ShowAlphaChannel,
            callback=callback_func)

    def btnBackgroundColor_clicked(self):
        app = get_app()
        _ = app._tr

        callback_func = functools.partial(
            self.color_callback,
            self.set_bg_style,
            self.update_background_color_button)
        # Get color from user
        log.debug("Launching color picker for %s", self.bg_color_code.name())
        ColorPicker(
            self.bg_color_code, parent=self,
            title=_("Select a Color"),
            extra_options=QColorDialog.ShowAlphaChannel,
            callback=callback_func)

    def btnFont_clicked(self):
        app = get_app()
        _ = app._tr

        # Default to previously-selected font
        oldfont = self.qfont

        # Get font from user
        font, ok = QFontDialog.getFont(oldfont, caption=("Change Font"))

        # Update SVG font
        if ok and font is not oldfont:
            self.qfont = font
            fontinfo = QtGui.QFontInfo(font)
            self.font_family = fontinfo.family()
            self.font_style = fontinfo.styleName()
            self.font_weight = fontinfo.weight()
            self.font_size_pixel = fontinfo.pixelSize()
            self.set_font_style()
            self.save_and_reload()

    def update_font_color_button(self):
        """Updates the color shown on the font color button"""

        # Loop through each TEXT element
        for node in self.text_nodes + self.tspan_nodes:

            # Get the value in the style attribute and turn into a dict
            s = node.attributes["style"].value
            ard = style_to_dict(s)
            # Get fill color or default to white
            color = ard.get("fill", "#FFF")
            # Look up color if needed
            # Some colors are located in a different node
            if color.startswith("url(#") and self.xmldoc.getElementsByTagName("defs").length == 1:
                color_ref_id = color[5:-1]
                ref_color = self.get_ref_color(color_ref_id)
                if ref_color:
                    color = ref_color
            # Get opacity or default to opaque
            opacity = float(ard.get("opacity", 1.0))

            color = QtGui.QColor(color)
            text_color = self.best_contrast(color)
            # Set the color of the button, ignoring alpha
            self.btnFontColor.setStyleSheet(
                "background-color: %s; opacity: %s; color: %s;"
                % (color.name(), 1, text_color.name()))
            # Store the opacity as the color's alpha level
            color.setAlphaF(opacity)
            self.font_color_code = color
            log.debug("Set color of font-color button to %s", color.name())

    def get_ref_color(self, id):
        """Get the color value from a reference id (i.e. linearGradient3267)"""
        for ref_node in self.xmldoc.getElementsByTagName("defs")[0].childNodes:
            if ref_node.attributes and "id" in ref_node.attributes:
                ref_node_id = ref_node.attributes["id"].value
                if id == ref_node_id:
                    # Found a matching color reference
                    if "xlink:href" in ref_node.attributes:
                        # look up color reference again
                        xlink_ref_id = ref_node.attributes["xlink:href"].value[1:]
                        return self.get_ref_color(xlink_ref_id)
                    if "href" in ref_node.attributes:
                        # look up color reference again
                        xlink_ref_id = ref_node.attributes["href"].value[1:]
                        return self.get_ref_color(xlink_ref_id)
                    elif ref_node.childNodes:
                        for stop_node in ref_node.childNodes:
                            if "stop" == stop_node.nodeName:
                                # get color from stop
                                ard = style_to_dict(stop_node.attributes["style"].value)
                                if "stop-color" in ard:
                                    return ard.get("stop-color")
        return ""

    def update_background_color_button(self):
        """Updates the color shown on the background color button"""

        if self.rect_node:
            # All backgrounds should be the first (index 0) rect tag in the svg
            s = self.rect_node[0].attributes["style"].value
            ard = style_to_dict(s)

            # Get fill color or default to black + full opacity
            color = ard.get("fill", "#000")
            opacity = float(ard.get("opacity", 1.0))

            color = QtGui.QColor(color)
            text_color = self.best_contrast(color)

            # Set the colors of the button, ignoring opacity
            self.btnBackgroundColor.setStyleSheet(
                "background-color: %s; opacity: %s; color: %s;"
                % (color.name(), 1, text_color.name()))

            # Store the opacity as the color's alpha level
            color.setAlphaF(opacity)
            self.bg_color_code = color
            log.debug("Set color of background-color button to %s", color.name())

    def set_font_style(self):
        '''sets the font properties'''
        # Loop through each TEXT element
        for text_child in self.text_nodes + self.tspan_nodes:
            # set the style elements for the main text node
            s = text_child.attributes["style"].value
            ard = style_to_dict(s)
            set_if_existing(ard, "font-style", self.font_style)
            set_if_existing(ard, "font-family", f"'{self.font_family}'")
            set_if_existing(ard, "font-size", f"{self.font_size_pixel}px")
            self.title_style_string = dict_to_style(ard)

            # set the text node
            text_child.setAttribute("style", self.title_style_string)
        log.debug("Updated font styles to %s", self.title_style_string)

    def set_bg_style(self, color, alpha):
        '''sets the background color'''

        if self.rect_node:
            # Turn the style attribute into a dict for modification
            s = self.rect_node[0].attributes["style"].value
            ard = style_to_dict(s)
            ard.update({
                "fill": color,
                "opacity": str(alpha),
                })
            # Convert back to a string and update the node in the xml doc
            self.bg_style_string = dict_to_style(ard)
            self.rect_node[0].setAttribute("style", self.bg_style_string)
            log.debug("Updated background style to %s", self.bg_style_string)

    def set_font_color_elements(self, color, alpha):
        # Loop through each TEXT element
        for text_child in self.text_nodes + self.tspan_nodes:
            # SET TEXT PROPERTIES
            s = text_child.attributes["style"].value
            ard = style_to_dict(s)
            ard.update({
                "fill": color,
                "opacity": str(alpha),
                })
            text_child.setAttribute("style", dict_to_style(ard))
        log.debug("Set text node style, fill:%s opacity:%s", color, alpha)

    def accept(self):
        app = get_app()
        _ = app._tr

        # If editing file, just update the existing file
        if self.edit_file_path and not self.duplicate:
            # Update filename
            self.filename = self.edit_file_path

            # Overwrite title svg file
            self.writeToFile(self.xmldoc)

        else:
            # Create new title (with unique name)
            file_name = "%s.svg" % self.txtFileName.toPlainText().strip()
            file_path = os.path.join(info.TITLE_PATH, file_name)

            if self.txtFileName.toPlainText().strip():
                # Do we have unsaved changes?
                if os.path.exists(file_path) and not self.edit_file_path:
                    ret = QMessageBox.question(
                        self, _("Title Editor"),
                        _("%s already exists.\nDo you want to replace it?") % file_name,
                        QMessageBox.No | QMessageBox.Yes
                    )
                    if ret == QMessageBox.No:
                        # Do nothing
                        return

                # Update filename
                self.filename = file_path

                # Save title
                self.writeToFile(self.xmldoc)

                # Add file to project
                app.window.files_model.add_files(self.filename)

        # Close window
        super().accept()

    def btnAdvanced_clicked(self):
        """Use an external editor to edit the image"""
        # Get editor executable from settings
        s = settings.get_settings()
        prog = s.get("title_editor")
        # Store filename field to display on reload
        filename_text = self.txtFileName.toPlainText().strip()
        try:
            # launch advanced title editor
            log.info("Advanced title editor command: %s", str([prog, self.filename]))
            p = subprocess.Popen([prog, self.filename])
            # wait for process to finish, then update preview
            p.communicate()
            self.load_svg_template(filename_field=filename_text)
            self.display_svg()
        except OSError:
            _ = self.app._tr
            msg = QMessageBox(self)
            msg.setText(_("Please install %s to use this function" % prog))
            msg.exec_()<|MERGE_RESOLUTION|>--- conflicted
+++ resolved
@@ -51,14 +51,9 @@
 from classes.logger import log
 from classes.app import get_app
 from classes.metrics import track_metric_screen
-<<<<<<< HEAD
-
 from windows.views.titles_listview import TitlesListView
 from windows.color_picker import ColorPicker
-=======
 from classes.style_tools import style_to_dict, dict_to_style, set_if_existing
->>>>>>> 34e0bb9b
-
 from windows.views.titles_listview import TitlesListView
 
 
@@ -374,7 +369,6 @@
         self.writeToFile(self.xmldoc)
         self.display_svg()
 
-<<<<<<< HEAD
     @pyqtSlot(QtGui.QColor)
     def color_callback(self, save_fn, refresh_fn, color):
         """Update SVG color after user selection"""
@@ -383,7 +377,7 @@
         save_fn(color.name(), color.alphaF())
         refresh_fn()
         self.save_and_reload()
-=======
+
     @staticmethod
     def best_contrast(bg: QtGui.QColor) -> QtGui.QColor:
         """Choose text color for best contrast against a background"""
@@ -393,7 +387,6 @@
         if (lum < 0.5):
             return QtGui.QColor(Qt.white)
         return QtGui.QColor(Qt.black)
->>>>>>> 34e0bb9b
 
     def btnFontColor_clicked(self):
         app = get_app()
