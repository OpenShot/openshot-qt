"""
 @file
 @brief This file loads the title editor dialog (i.e SVG creator)
 @author Jonathan Thomas <jonathan@openshot.org>
 @author Andy Finch <andy@openshot.org>

 @section LICENSE

 Copyright (c) 2008-2018 OpenShot Studios, LLC
 (http://www.openshotstudios.com). This file is part of
 OpenShot Video Editor (http://www.openshot.org), an open-source project
 dedicated to delivering high quality video editing and animation solutions
 to the world.

 OpenShot Video Editor is free software: you can redistribute it and/or modify
 it under the terms of the GNU General Public License as published by
 the Free Software Foundation, either version 3 of the License, or
 (at your option) any later version.

 OpenShot Video Editor is distributed in the hope that it will be useful,
 but WITHOUT ANY WARRANTY; without even the implied warranty of
 MERCHANTABILITY or FITNESS FOR A PARTICULAR PURPOSE.  See the
 GNU General Public License for more details.

 You should have received a copy of the GNU General Public License
 along with OpenShot Library.  If not, see <http://www.gnu.org/licenses/>.
"""

import os
import re
import shutil
import functools
import subprocess
import tempfile

# TODO: Is there a defusedxml substitute for getDOMImplementation?
# Is one even necessary, or is it safe to use xml.dom.minidom for that?
from xml.dom import minidom

from PyQt5.QtCore import Qt, QTimer
from PyQt5 import QtGui
from PyQt5.QtWidgets import (
    QGraphicsScene, QMessageBox, QDialog, QColorDialog, QFontDialog,
    QPushButton, QTextEdit, QLabel
)

import openshot

from classes import info, ui_util, settings
<<<<<<< HEAD
from classes import openshot_rc  # noqa
=======
>>>>>>> 9b8e8e8d
from classes.logger import log
from classes.app import get_app
from classes.metrics import track_metric_screen
from classes.style_tools import style_to_dict, dict_to_style, set_if_existing

<<<<<<< HEAD
from windows.views.titles_listview import TitlesListView
=======
>>>>>>> 9b8e8e8d


class TitleEditor(QDialog):
    """ Title Editor Dialog """

    # Path to ui file
    ui_path = os.path.join(info.PATH, 'windows', 'ui', 'title-editor.ui')

    def __init__(self, edit_file_path=None, duplicate=False, *args, **kwargs):

        # Create dialog class
        super().__init__(*args, **kwargs)

        self.app = get_app()
        self.project = self.app.project
        self.edit_file_path = edit_file_path
        self.duplicate = duplicate

        # Get translation object
        _ = self.app._tr

        # Load UI from designer
        ui_util.load_ui(self, self.ui_path)

        # Init UI
        ui_util.init_ui(self)

        # Track metrics
        track_metric_screen("title-screen")

        # Initialize variables
        self.template_name = ""
        imp = minidom.getDOMImplementation()
        self.xmldoc = imp.createDocument(None, "any", None)

        self.bg_color_code = QtGui.QColor(Qt.black)
        self.font_color_code = QtGui.QColor(Qt.white)

        self.bg_style_string = ""
        self.title_style_string = ""
        self.subtitle_style_string = ""

        self.font_weight = 'normal'
        self.font_style = 'normal'
        self.font_size_pixel = 20

        self.new_title_text = ""
        self.sub_title_text = ""
        self.subTitle = False

        self.display_name = ""
        self.font_family = "Bitstream Vera Sans"
        self.tspan_node = None

        self.qfont = QtGui.QFont(self.font_family)

        # Add titles list view
        self.titlesTreeView = TitlesListView(self)
        self.verticalLayout.addWidget(self.titlesTreeView)

        # Disable Save button on window load
        self.buttonBox.button(self.buttonBox.Save).setEnabled(False)

        # If editing existing title svg file
        if self.edit_file_path:
            # Hide list of templates
            self.widget.setVisible(False)

            # Create temp version of title
            self.create_temp_title(self.edit_file_path)

            # Add all widgets for editing
            self.load_svg_template()

            # Display image (slight delay to allow screen to be shown first)
            QTimer.singleShot(50, self.display_svg)

    def txtLine_changed(self, txtWidget):

        # Loop through child widgets (and remove them)
        text_list = []
        for child in self.settingsContainer.children():
            if type(child) == QTextEdit and child.objectName() != "txtFileName":
                text_list.append(child.toPlainText())

        # Update text values in the SVG
        for i in range(0, self.text_fields):
            if len(self.tspan_node[i].childNodes) > 0 and i <= (len(text_list) - 1):
                new_text_node = self.xmldoc.createTextNode(text_list[i])
                old_text_node = self.tspan_node[i].childNodes[0]
                self.tspan_node[i].removeChild(old_text_node)
                # add new text node
                self.tspan_node[i].appendChild(new_text_node)

        # Something changed, so update temp SVG
        self.save_and_reload()

    def display_svg(self):
        # Create a temp file for this thumbnail image
        new_file, tmp_filename = tempfile.mkstemp(suffix=".png")
        os.close(new_file)

        # Create a clip object and get the reader
        clip = openshot.Clip(self.filename)
        reader = clip.Reader()

        # Open reader
        reader.Open()

        # Overwrite temp file with thumbnail image and close readers
        reader.GetFrame(1).Thumbnail(
            tmp_filename,
            self.graphicsView.width(),
            self.graphicsView.height(),
            "", "", "#000", False, "png", 85, 0.0)
        reader.Close()
        clip.Close()

        # Attempt to load saved thumbnail
        svg = QtGui.QPixmap()
        if not svg.load(tmp_filename):
            log.error("Couldn't load title preview from {}".format(tmp_filename))
            return

        # Display temp image
        scene = QGraphicsScene(self)
        view = self.graphicsView
        svg_scaled = svg.scaled(self.graphicsView.size(), Qt.KeepAspectRatio, Qt.SmoothTransformation)
        scene.addPixmap(svg_scaled)
        view.setScene(scene)
        view.show()

        # Remove temporary file
        os.unlink(tmp_filename)

    def create_temp_title(self, template_path):

        # Set temp file path
        self.filename = os.path.join(info.USER_PATH, "title", "temp.svg")

        # Copy template to temp file
        shutil.copyfile(template_path, self.filename)

        # return temp path
        return self.filename

    def load_svg_template(self):
        """ Load an SVG title and init all textboxes and controls """

        # Get translation object
        _ = get_app()._tr

        # parse the svg object
        self.xmldoc = minidom.parse(self.filename)
        # get the text elements
        self.tspan_node = self.xmldoc.getElementsByTagName('tspan')
        self.text_fields = len(self.tspan_node)

        # Reset default font
        self.font_family = "Bitstream Vera Sans"
        if self.qfont:
            del self.qfont
        self.qfont = QtGui.QFont(self.font_family)

        # Loop through child widgets (and remove them)
        for child in self.settingsContainer.children():
            try:
                self.settingsContainer.layout().removeWidget(child)
                child.deleteLater()
            except Exception:
                log.debug('Failed to delete child settings widget')

        # Get text nodes and rect nodes
        self.text_node = self.xmldoc.getElementsByTagName('text')
        self.rect_node = self.xmldoc.getElementsByTagName('rect')

        # Create Label
        label = QLabel()
        label_line_text = _("File Name:")
        label.setText(label_line_text)
        label.setToolTip(label_line_text)

        # create text editor for file name
        self.txtFileName = QTextEdit()
        self.txtFileName.setObjectName("txtFileName")

        # If edit mode, set file name
        if self.edit_file_path and not self.duplicate:
            # Use existing name (and prevent editing name)
            self.txtFileName.setText(os.path.basename(self.edit_file_path))
            self.txtFileName.setEnabled(False)
        else:
            name = _("TitleFileName (%d)")
            offset = 0
            if self.duplicate and self.edit_file_path:
                # Re-use current name
                name = os.path.basename(self.edit_file_path)
                # Splits the filename into:
                #  [base-part][optional space][([number])].svg
                # Match groups are:
                #  1: Base name ("title", "Title-2", "Title number 3000")
                #  2: Space(s) preceding groups 3+4, IFF 3/4 are a match
                #  3: The entire parenthesized number ("(1)", "(20)", "(1000)")
                #  4: Just the number inside the parens ("1", "20", "1000")
                match = re.match(r"^(.+?)(\s*)(\(([0-9]*)\))?\.svg$", name)
                # Make sure the new title has " (%d)" appended by default
                name = match.group(1) + " (%d)"
                if match.group(4):
                    # Filename already contained a number -> start counting from there
                    offset = int(match.group(4))
                    # -> only include space(s) if there before
                    name = match.group(1) + match.group(2) + "(%d)"
            # Find an unused file name
            for i in range(1, 1000):
                curname = name % (offset + i)
                possible_path = os.path.join(info.TITLE_PATH, "%s.svg" % curname)
                if not os.path.exists(possible_path):
                    self.txtFileName.setText(curname)
                    break
        self.txtFileName.setFixedHeight(28)
        self.settingsContainer.layout().addRow(label, self.txtFileName)

        # Get text values
        title_text = []
        for i in range(0, self.text_fields):
            if len(self.tspan_node[i].childNodes) > 0:
                text = self.tspan_node[i].childNodes[0].data
                ar = self.tspan_node[i].attributes["style"].value.split(";")
                title_text.append(text)

                # Set font size (for possible font dialog)
                fs = self.find_in_list(ar, "font-size:")
                fs_value = ar[fs][10:]
                if fs_value.endswith("px"):
                    self.qfont.setPixelSize(float(fs_value[:-2]))
                elif fs_value.endswith("pt"):
                    self.qfont.setPointSizeF(float(fs_value[:-2]))

                # Create Label
                label = QLabel()
                label_line_text = _("Line %s:") % str(i + 1)
                label.setText(label_line_text)
                label.setToolTip(label_line_text)

                # create text editor for each text element in title
                widget = QTextEdit()
                widget.setText(_(text))
                widget.setFixedHeight(28)
                widget.textChanged.connect(functools.partial(self.txtLine_changed, widget))
                self.settingsContainer.layout().addRow(label, widget)

        # Add Font button
        label = QLabel()
        label.setText(_("Font:"))
        label.setToolTip(_("Font:"))
        self.btnFont = QPushButton()
        self.btnFont.setText(_("Change Font"))
        self.settingsContainer.layout().addRow(label, self.btnFont)
        self.btnFont.clicked.connect(self.btnFont_clicked)

        # Add Text color button
        label = QLabel()
        label.setText(_("Text:"))
        label.setToolTip(_("Text:"))
        self.btnFontColor = QPushButton()
        self.btnFontColor.setText(_("Text Color"))
        self.settingsContainer.layout().addRow(label, self.btnFontColor)
        self.btnFontColor.clicked.connect(self.btnFontColor_clicked)

        # Add Background color button
        label = QLabel()
        label.setText(_("Background:"))
        label.setToolTip(_("Background:"))
        self.btnBackgroundColor = QPushButton()
        self.btnBackgroundColor.setText(_("Background Color"))
        self.settingsContainer.layout().addRow(label, self.btnBackgroundColor)
        self.btnBackgroundColor.clicked.connect(self.btnBackgroundColor_clicked)

        # Add Advanced Editor button
        label = QLabel()
        label.setText(_("Advanced:"))
        label.setToolTip(_("Advanced:"))
        self.btnAdvanced = QPushButton()
        self.btnAdvanced.setText(_("Use Advanced Editor"))
        self.settingsContainer.layout().addRow(label, self.btnAdvanced)
        self.btnAdvanced.clicked.connect(self.btnAdvanced_clicked)

        # Update color buttons
        self.update_font_color_button()
        self.update_background_color_button()

        # Enable / Disable buttons based on # of text nodes
        if len(title_text) >= 1:
            self.btnFont.setEnabled(True)
            self.btnFontColor.setEnabled(True)
            self.btnBackgroundColor.setEnabled(True)
            self.btnAdvanced.setEnabled(True)
        else:
            self.btnFont.setEnabled(False)
            self.btnFontColor.setEnabled(False)

        # Enable Save button when a template is selected
        self.buttonBox.button(self.buttonBox.Save).setEnabled(True)

    def writeToFile(self, xmldoc):
        '''writes a new svg file containing the user edited data'''

        if not self.filename.endswith("svg"):
            self.filename = self.filename + ".svg"
        try:
            file = open(os.fsencode(self.filename), "wb")  # wb needed for windows support
            file.write(bytes(xmldoc.toxml(), 'UTF-8'))
            file.close()
        except IOError as inst:
            log.error("Error writing SVG title: {}".format(inst))

    def save_and_reload(self):
        """Something changed, so update temp SVG and redisplay"""
        self.writeToFile(self.xmldoc)
        self.display_svg()

    @staticmethod
    def best_contrast(bg: QtGui.QColor) -> QtGui.QColor:
        """Choose text color for best contrast against a background"""
        colrgb = bg.getRgbF()
        # Compute perceptive luminance of background color
        lum = (0.299 * colrgb[0] + 0.587 * colrgb[1] + 0.114 * colrgb[2])
        if (lum < 0.5):
            return QtGui.QColor(Qt.white)
        return QtGui.QColor(Qt.black)

    def btnFontColor_clicked(self):
        app = get_app()
        _ = app._tr

        # Get color from user
        col = QColorDialog.getColor(self.font_color_code, self, _("Select a Color"),
                                    QColorDialog.DontUseNativeDialog | QColorDialog.ShowAlphaChannel)

        # Update SVG colors
        if col.isValid():
            self.set_font_color_elements(col.name(), col.alphaF())
            self.update_font_color_button()

            # Something changed, so update temp SVG
            self.writeToFile(self.xmldoc)

            # Display SVG again
            self.display_svg()

    def btnBackgroundColor_clicked(self):
        app = get_app()
        _ = app._tr

        # Get color from user
        col = QColorDialog.getColor(self.bg_color_code, self, _("Select a Color"),
                                    QColorDialog.DontUseNativeDialog | QColorDialog.ShowAlphaChannel)

        # Update SVG colors
        if col.isValid():
            self.set_bg_style(col.name(), col.alphaF())
            self.update_background_color_button()

            # Something changed, so update temp SVG
            self.writeToFile(self.xmldoc)

            # Display SVG again
            self.display_svg()

    def btnFont_clicked(self):
        app = get_app()
        _ = app._tr

        # Default to previously-selected font
        oldfont = self.qfont

        # Get font from user
        font, ok = QFontDialog.getFont(oldfont, caption=("Change Font"))

        # Update SVG font
        if ok and font is not oldfont:
            self.qfont = font
            fontinfo = QtGui.QFontInfo(font)
            self.font_family = fontinfo.family()
            self.font_style = fontinfo.styleName()
            self.font_weight = fontinfo.weight()
            self.font_size_pixel = fontinfo.pixelSize()
            self.set_font_style()
            self.save_and_reload()

    def find_in_list(self, l, value):
        '''when passed a partial value, function will return the list index'''
        for i, item in enumerate(l):
            if item.startswith(value):
                return i

    def update_font_color_button(self):
        """Updates the color shown on the font color button"""

        # Loop through each TEXT element
        for node in self.text_node + self.tspan_node:

            # Get the value in the style attribute and turn into a dict
            s = node.attributes["style"].value
            ard = style_to_dict(s)
            # Get fill color or default to white
            color = ard.get("fill", "#FFF")
            # Look up color if needed
            # Some colors are located in a different node
            if color.startswith("url(#") and self.xmldoc.getElementsByTagName("defs").length == 1:
                color_ref_id = color[5:-1]
                ref_color = self.get_ref_color(color_ref_id)
                if ref_color:
                    color = ref_color
            # Get opacity or default to opaque
            opacity = float(ard.get("opacity", 1.0))

            color = QtGui.QColor(color)
            text_color = self.best_contrast(color)
            # Set the color of the button, ignoring alpha
            self.btnFontColor.setStyleSheet(
                "background-color: %s; opacity: %s; color: %s;"
                % (color.name(), 1, text_color.name()))
            # Store the opacity as the color's alpha level
            color.setAlphaF(opacity)
            self.font_color_code = color
            log.debug("Set color of font-color button to %s", color.name())

    def get_ref_color(self, id):
        """Get the color value from a reference id (i.e. linearGradient3267)"""
        found_color = ""
        for ref_node in self.xmldoc.getElementsByTagName("defs")[0].childNodes:
            if ref_node.attributes and "id" in ref_node.attributes:
                ref_node_id = ref_node.attributes["id"].value
                if id == ref_node_id:
                    # Found a matching color reference
                    if "xlink:href" in ref_node.attributes:
                        # look up color reference again
                        xlink_ref_id = ref_node.attributes["xlink:href"].value[1:]
                        return self.get_ref_color(xlink_ref_id)
                    if "href" in ref_node.attributes:
                        # look up color reference again
                        xlink_ref_id = ref_node.attributes["href"].value[1:]
                        return self.get_ref_color(xlink_ref_id)
                    elif ref_node.childNodes:
                        for stop_node in ref_node.childNodes:
                            if "stop" == stop_node.nodeName:
                                # get color from stop
                                ar = stop_node.attributes["style"].value.split(";")
                                sc = self.find_in_list(ar, "stop-color:")
                                return ar[sc][11:]
        return found_color

    def update_background_color_button(self):
        """Updates the color shown on the background color button"""

        if self.rect_node:
            # All backgrounds should be the first (index 0) rect tag in the svg
            s = self.rect_node[0].attributes["style"].value
            ard = style_to_dict(s)

            # Get fill color or default to black + full opacity
            color = ard.get("fill", "#000")
            opacity = float(ard.get("opacity", 1.0))

            color = QtGui.QColor(color)
            text_color = self.best_contrast(color)

            # Set the colors of the button, ignoring opacity
            self.btnBackgroundColor.setStyleSheet(
                "background-color: %s; opacity: %s; color: %s;"
                % (color.name(), 1, text_color.name()))

            # Store the opacity as the color's alpha level
            color.setAlphaF(opacity)
            self.bg_color_code = color
            log.debug("Set color of background-color button to %s", color.name())

    def set_font_style(self):
        '''sets the font properties'''
        # Loop through each TEXT element
        for text_child in self.text_node + self.tspan_node:
            # set the style elements for the main text node
            s = text_child.attributes["style"].value
            ard = style_to_dict(s)
            set_if_existing(ard, "font-style", self.font_style)
            set_if_existing(ard, "font-family", f"'{self.font_family}'")
            set_if_existing(ard, "font-size", f"{self.font_size_pixel}px")
            self.title_style_string = dict_to_style(ard)

            # set the text node
            text_child.setAttribute("style", self.title_style_string)
        log.debug("Updated font styles to %s", self.title_style_string)

    def set_bg_style(self, color, alpha):
        '''sets the background color'''

        if self.rect_node:
            # Turn the style attribute into a dict for modification
            s = self.rect_node[0].attributes["style"].value
            ard = style_to_dict(s)
            ard.update({
                "fill": color,
                "opacity": str(alpha),
                })
            # Convert back to a string and update the node in the xml doc
            self.bg_style_string = dict_to_style(ard)
            self.rect_node[0].setAttribute("style", self.bg_style_string)
            log.debug("Updated background style to %s", self.bg_style_string)

    def set_font_color_elements(self, color, alpha):
        # Loop through each TEXT element
        for text_child in self.text_node + self.tspan_node:
            # SET TEXT PROPERTIES
            s = text_child.attributes["style"].value
            ard = style_to_dict(s)
            ard.update({
                "fill": color,
                "opacity": str(alpha),
                })
            text_child.setAttribute("style", dict_to_style(ard))
        log.debug("Set text node style, fill:%s opacity:%s", color, alpha)

    def accept(self):
        app = get_app()
        _ = app._tr

        # If editing file, just update the existing file
        if self.edit_file_path and not self.duplicate:
            # Update filename
            self.filename = self.edit_file_path

            # Overwrite title svg file
            self.writeToFile(self.xmldoc)

        else:
            # Create new title (with unique name)
            file_name = "%s.svg" % self.txtFileName.toPlainText().strip()
            file_path = os.path.join(info.TITLE_PATH, file_name)

            if self.txtFileName.toPlainText().strip():
                # Do we have unsaved changes?
                if os.path.exists(file_path) and not self.edit_file_path:
                    ret = QMessageBox.question(
                        self, _("Title Editor"),
                        _("%s already exists.\nDo you want to replace it?") % file_name,
                        QMessageBox.No | QMessageBox.Yes
                    )
                    if ret == QMessageBox.No:
                        # Do nothing
                        return

                # Update filename
                self.filename = file_path

                # Save title
                self.writeToFile(self.xmldoc)

                # Add file to project
                app.window.files_model.add_files(self.filename)

        # Close window
        super().accept()

    def btnAdvanced_clicked(self):
        _ = self.app._tr
        # use an external editor to edit the image
        try:
            # Get settings
            s = settings.get_settings()

            # get the title editor executable path
            prog = s.get("title_editor")

            # launch advanced title editor
            # debug info
            log.info("Advanced title editor command: {} {} ".format(prog, self.filename))

            p = subprocess.Popen([prog, self.filename])

            # wait for process to finish (so we can update the preview)
            p.communicate()

            # update image preview
            self.load_svg_template()
            self.display_svg()

        except OSError:
            msg = QMessageBox()
            msg.setText(_("Please install %s to use this function" % prog))
            msg.exec_()<|MERGE_RESOLUTION|>--- conflicted
+++ resolved
@@ -47,19 +47,10 @@
 import openshot
 
 from classes import info, ui_util, settings
-<<<<<<< HEAD
-from classes import openshot_rc  # noqa
-=======
->>>>>>> 9b8e8e8d
 from classes.logger import log
 from classes.app import get_app
 from classes.metrics import track_metric_screen
 from classes.style_tools import style_to_dict, dict_to_style, set_if_existing
-
-<<<<<<< HEAD
-from windows.views.titles_listview import TitlesListView
-=======
->>>>>>> 9b8e8e8d
 
 
 class TitleEditor(QDialog):
