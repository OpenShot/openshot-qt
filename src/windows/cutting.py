"""
 @file
 @brief This file loads the clip cutting interface (quickly cut up a clip into smaller clips)
  @author Jonathan Thomas <jonathan@openshot.org>

 @section LICENSE

 Copyright (c) 2008-2018 OpenShot Studios, LLC
 (http://www.openshotstudios.com). This file is part of
 OpenShot Video Editor (http://www.openshot.org), an open-source project
 dedicated to delivering high quality video editing and animation solutions
 to the world.

 OpenShot Video Editor is free software: you can redistribute it and/or modify
 it under the terms of the GNU General Public License as published by
 the Free Software Foundation, either version 3 of the License, or
 (at your option) any later version.

 OpenShot Video Editor is distributed in the hope that it will be useful,
 but WITHOUT ANY WARRANTY; without even the implied warranty of
 MERCHANTABILITY or FITNESS FOR A PARTICULAR PURPOSE.  See the
 GNU General Public License for more details.

 You should have received a copy of the GNU General Public License
 along with OpenShot Library.  If not, see <http://www.gnu.org/licenses/>.
 """

import os
import functools

<<<<<<< HEAD
from PyQt5.QtCore import *
from PyQt5.QtCore import pyqtSignal as Signal
from PyQt5.QtWidgets import *
=======
from PyQt5.QtCore import pyqtSignal, QTimer
from PyQt5.QtWidgets import QDialog, QMessageBox, QSizePolicy
>>>>>>> 9b8e8e8d
import openshot  # Python module for libopenshot (required video editing module installed separately)

from classes import info, ui_util, time_parts
from classes.app import get_app
from classes.logger import log
from classes.metrics import track_metric_screen
from windows.preview_thread import PreviewParent
from windows.video_widget import VideoWidget


class Cutting(QDialog):
    """ Cutting Dialog """

    # Path to ui file
    ui_path = os.path.join(info.PATH, 'windows', 'ui', 'cutting.ui')

    # Signals for preview thread
    previewFrameSignal = Signal(int)
    refreshFrameSignal = Signal()
    LoadFileSignal = Signal(str)
    PlaySignal = Signal(int)
    PauseSignal = Signal()
    SeekSignal = Signal(int)
    SpeedSignal = Signal(float)
    StopSignal = Signal()

    def __init__(self, file=None, preview=False):
        _ = get_app()._tr

        # Create dialog class
        QDialog.__init__(self)

        # Load UI from designer
        ui_util.load_ui(self, self.ui_path)

        # Init UI
        ui_util.init_ui(self)

        # Track metrics
        track_metric_screen("cutting-screen")

        # If preview, hide cutting controls
        if preview:
            self.lblInstructions.setVisible(False)
            self.widgetControls.setVisible(False)
            self.setWindowTitle(_("Preview"))

        self.start_frame = 1
        self.start_image = None
        self.end_frame = 1
        self.end_image = None

        # Keep track of file object
        self.file = file
        self.file_path = file.absolute_path()
        self.video_length = int(file.data['video_length'])
        self.fps_num = int(file.data['fps']['num'])
        self.fps_den = int(file.data['fps']['den'])
        self.fps = float(self.fps_num) / float(self.fps_den)
        self.width = int(file.data['width'])
        self.height = int(file.data['height'])
        self.sample_rate = int(file.data['sample_rate'])
        self.channels = int(file.data['channels'])
        self.channel_layout = int(file.data['channel_layout'])

        # Open video file with Reader
        log.info(self.file_path)

        # Add Video Widget
        self.videoPreview = VideoWidget()
        self.videoPreview.setSizePolicy(QSizePolicy.Preferred, QSizePolicy.Expanding)
        self.verticalLayout.insertWidget(0, self.videoPreview)

        # Set max size of video preview (for speed)
        viewport_rect = self.videoPreview.centeredViewport(self.videoPreview.width(), self.videoPreview.height())

        # Create an instance of a libopenshot Timeline object
        self.r = openshot.Timeline(
            self.videoPreview.width(),
            self.videoPreview.height(),
            openshot.Fraction(self.fps_num, self.fps_den),
            self.sample_rate,
            self.channels,
            self.channel_layout)
        self.r.info.channel_layout = self.channel_layout
        self.r.SetMaxSize(viewport_rect.width(), viewport_rect.height())

        try:
            # Add clip for current preview file
            self.clip = openshot.Clip(self.file_path)

            # Show waveform for audio files
            if not self.clip.Reader().info.has_video and self.clip.Reader().info.has_audio:
                self.clip.Waveform(True)

            # Set has_audio property
            self.r.info.has_audio = self.clip.Reader().info.has_audio

            # Update video_length property of the Timeline object
            self.r.info.video_length = self.video_length

            if preview:
                # Display frame #'s during preview
                self.clip.display = openshot.FRAME_DISPLAY_CLIP

            self.r.AddClip(self.clip)
        except Exception:
            log.error(
                'Failed to load media file into preview player: %s',
                self.file_path)
            return

        # Open reader
        self.r.Open()

        # Start the preview thread
        self.initialized = False
        self.transforming_clip = False
        self.preview_parent = PreviewParent()
        self.preview_parent.Init(self, self.r, self.videoPreview)
        self.preview_thread = self.preview_parent.worker

        # Set slider constraints
        self.sliderIgnoreSignal = False
        self.sliderVideo.setMinimum(1)
        self.sliderVideo.setMaximum(self.video_length)
        self.sliderVideo.setSingleStep(1)
        self.sliderVideo.setSingleStep(1)
        self.sliderVideo.setPageStep(24)

        # Determine if a start or end attribute is in this file
        start_frame = 1
        if 'start' in self.file.data.keys():
            start_frame = (float(self.file.data['start']) * self.fps) + 1

        # Display start frame (and then the previous frame)
        QTimer.singleShot(500, functools.partial(self.sliderVideo.setValue, start_frame + 1))
        QTimer.singleShot(600, functools.partial(self.sliderVideo.setValue, start_frame))

        # Connect signals
        self.actionPlay.triggered.connect(self.actionPlay_Triggered)
        self.btnPlay.clicked.connect(self.btnPlay_clicked)
        self.sliderVideo.valueChanged.connect(self.sliderVideo_valueChanged)
        self.btnStart.clicked.connect(self.btnStart_clicked)
        self.btnEnd.clicked.connect(self.btnEnd_clicked)
        self.btnClear.clicked.connect(self.btnClear_clicked)
        self.btnAddClip.clicked.connect(self.btnAddClip_clicked)
        self.initialized = True

    def actionPlay_Triggered(self):
        # Trigger play button (This action is invoked from the preview thread, so it must exist here)
        self.btnPlay.click()

    def movePlayhead(self, frame_number):
        """Update the playhead position"""

        # Move slider to correct frame position
        self.sliderIgnoreSignal = True
        self.sliderVideo.setValue(frame_number)
        self.sliderIgnoreSignal = False

        # Convert frame to seconds
        seconds = (frame_number-1) / self.fps

        # Convert seconds to time stamp
        time_text = time_parts.secondsToTime(seconds, self.fps_num, self.fps_den)
        timestamp = "%s:%s:%s:%s" % (time_text["hour"], time_text["min"], time_text["sec"], time_text["frame"])

        # Update label
        self.lblVideoTime.setText(timestamp)

    def btnPlay_clicked(self, force=None):
        log.info("btnPlay_clicked")

        if force == "pause":
            self.btnPlay.setChecked(False)
        elif force == "play":
            self.btnPlay.setChecked(True)

        if self.btnPlay.isChecked():
            log.info('play (icon to pause)')
            ui_util.setup_icon(self, self.btnPlay, "actionPlay", "media-playback-pause")
            self.preview_thread.Play(self.video_length)
        else:
            log.info('pause (icon to play)')
            ui_util.setup_icon(self, self.btnPlay, "actionPlay", "media-playback-start")  # to default
            self.preview_thread.Pause()

        # Send focus back to toolbar
        self.sliderVideo.setFocus()

    def sliderVideo_valueChanged(self, new_frame):
        if self.preview_thread and not self.sliderIgnoreSignal:
            log.info('sliderVideo_valueChanged')

            # Pause video
            self.btnPlay_clicked(force="pause")

            # Seek to new frame
            self.preview_thread.previewFrame(new_frame)

    def btnStart_clicked(self):
        """Start of clip button was clicked"""
        _ = get_app()._tr

        # Pause video
        self.btnPlay_clicked(force="pause")

        # Get the current frame
        current_frame = self.sliderVideo.value()

        # Check if starting frame less than end frame
        if self.btnEnd.isEnabled() and current_frame >= self.end_frame:
            # Handle exception
            msg = QMessageBox()
            msg.setText(_("Please choose valid 'start' and 'end' values for your clip."))
            msg.exec_()
            return

        # remember frame #
        self.start_frame = current_frame

        # Save thumbnail image
        self.start_image = os.path.join(info.USER_PATH, 'thumbnail', '%s.png' % self.start_frame)
        self.r.GetFrame(self.start_frame).Thumbnail(self.start_image, 160, 90, '', '', '#000000', True, 'png', 85)

        # Set CSS on button
        self.btnStart.setStyleSheet('background-image: url(%s);' % self.start_image.replace('\\', '/'))

        # Enable end button
        self.btnEnd.setEnabled(True)
        self.btnClear.setEnabled(True)

        # Send focus back to toolbar
        self.sliderVideo.setFocus()

        log.info('btnStart_clicked, current frame: %s' % self.start_frame)

    def btnEnd_clicked(self):
        """End of clip button was clicked"""
        _ = get_app()._tr

        # Pause video
        self.btnPlay_clicked(force="pause")

        # Get the current frame
        current_frame = self.sliderVideo.value()

        # Check if ending frame greater than start frame
        if current_frame <= self.start_frame:
            # Handle exception
            msg = QMessageBox()
            msg.setText(_("Please choose valid 'start' and 'end' values for your clip."))
            msg.exec_()
            return

        # remember frame #
        self.end_frame = current_frame

        # Save thumbnail image
        self.end_image = os.path.join(info.USER_PATH, 'thumbnail', '%s.png' % self.end_frame)
        self.r.GetFrame(self.end_frame).Thumbnail(self.end_image, 160, 90, '', '', '#000000', True, 'png', 85)

        # Set CSS on button
        self.btnEnd.setStyleSheet('background-image: url(%s);' % self.end_image.replace('\\', '/'))

        # Enable create button
        self.btnAddClip.setEnabled(True)

        # Send focus back to toolbar
        self.sliderVideo.setFocus()

        log.info('btnEnd_clicked, current frame: %s' % self.end_frame)

    def btnClear_clicked(self):
        """Clear the current clip and reset the form"""
        log.info('btnClear_clicked')

        # Reset form
        self.clearForm()

    def clearForm(self):
        """Clear all form controls"""
        # Clear buttons
        self.start_frame = 1
        self.end_frame = 1
        self.start_image = ''
        self.end_image = ''
        self.btnStart.setStyleSheet('background-image: None;')
        self.btnEnd.setStyleSheet('background-image: None;')

        # Clear text
        self.txtName.setText('')

        # Disable buttons
        self.btnEnd.setEnabled(False)
        self.btnAddClip.setEnabled(False)
        self.btnClear.setEnabled(False)

    def btnAddClip_clicked(self):
        """Add the selected clip to the project"""
        log.info('btnAddClip_clicked')

        # Remove unneeded attributes
        if 'name' in self.file.data.keys():
            self.file.data.pop('name')

        # Save new file
        self.file.id = None
        self.file.key = None
        self.file.type = 'insert'
        self.file.data['start'] = (self.start_frame-1) / self.fps
        self.file.data['end'] = (self.end_frame-1) / self.fps
        if self.txtName.text():
            self.file.data['name'] = self.txtName.text()
        self.file.save()

        # Reset form
        self.clearForm()

    # TODO: Remove these 4 methods
    def accept(self):
        """ Ok button clicked """
        log.info('accept')

    def close(self):
        """ Actually close window and accept dialog """
        log.info('close')

    def closeEvent(self, event):
        log.debug('closeEvent')

        # Stop playback
        self.preview_parent.worker.Stop()

        # Stop preview thread (and wait for it to end)
        self.preview_parent.worker.kill()
        self.preview_parent.background.exit()
        self.preview_parent.background.wait(5000)

        # Close readers
        self.r.Close()
        self.clip.Close()
        self.r.ClearAllCache()

    def reject(self):
        log.info('reject')<|MERGE_RESOLUTION|>--- conflicted
+++ resolved
@@ -28,14 +28,9 @@
 import os
 import functools
 
-<<<<<<< HEAD
-from PyQt5.QtCore import *
+from PyQt5.QtCore import QTimer
 from PyQt5.QtCore import pyqtSignal as Signal
-from PyQt5.QtWidgets import *
-=======
-from PyQt5.QtCore import pyqtSignal, QTimer
 from PyQt5.QtWidgets import QDialog, QMessageBox, QSizePolicy
->>>>>>> 9b8e8e8d
 import openshot  # Python module for libopenshot (required video editing module installed separately)
 
 from classes import info, ui_util, time_parts
