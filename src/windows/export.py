--- conflicted
+++ resolved
@@ -140,13 +140,8 @@
         if app.project.current_filepath:
             recommended_path = os.path.dirname(app.project.current_filepath)
 
-<<<<<<< HEAD
         export_path = get_app().project.get("export_path")
-        if os.path.exists(export_path):
-=======
-        export_path = get_app().project.get(["export_path"])
         if export_path and os.path.exists(export_path):
->>>>>>> 42311aad
             # Use last selected export path
             self.txtExportFolder.setText(export_path)
         else:
