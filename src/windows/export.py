"""
 @file
 @brief This file loads the Video Export dialog (i.e where is all preferences)
 @author Jonathan Thomas <jonathan@openshot.org>

 @section LICENSE

 Copyright (c) 2008-2018 OpenShot Studios, LLC
 (http://www.openshotstudios.com). This file is part of
 OpenShot Video Editor (http://www.openshot.org), an open-source project
 dedicated to delivering high quality video editing and animation solutions
 to the world.

 OpenShot Video Editor is free software: you can redistribute it and/or modify
 it under the terms of the GNU General Public License as published by
 the Free Software Foundation, either version 3 of the License, or
 (at your option) any later version.

 OpenShot Video Editor is distributed in the hope that it will be useful,
 but WITHOUT ANY WARRANTY; without even the implied warranty of
 MERCHANTABILITY or FITNESS FOR A PARTICULAR PURPOSE.  See the
 GNU General Public License for more details.

 You should have received a copy of the GNU General Public License
 along with OpenShot Library.  If not, see <http://www.gnu.org/licenses/>.
 """
import functools
import locale
import os
import time
import tempfile

import openshot

# Try to get the security-patched XML functions from defusedxml
try:
    from defusedxml import minidom as xml
except ImportError:
    from xml.dom import minidom as xml

from xml.parsers.expat import ExpatError

from PyQt5.QtCore import Qt, QCoreApplication, QTimer, QSize
from PyQt5.QtWidgets import (
    QMessageBox, QDialog, QFileDialog, QDialogButtonBox, QPushButton
)
from PyQt5.QtGui import QIcon

from classes import info
from classes import ui_util, openshot_rc
from classes import settings
from classes.logger import log
from classes.app import get_app
from classes.metrics import track_metric_screen, track_metric_error
from classes.query import File
from classes.conversion import getMaxTime

import json


class Export(QDialog):
    """ Export Dialog """

    # Path to ui file
    ui_path = os.path.join(info.PATH, 'windows', 'ui', 'export.ui')

    def __init__(self):

        # Create dialog class
        QDialog.__init__(self)

        # Load UI from designer
        ui_util.load_ui(self, self.ui_path)

        # Init UI
        ui_util.init_ui(self)

        # get translations
        _ = get_app()._tr

        # Get settings
        self.s = settings.get_settings()

        # Track metrics
        track_metric_screen("export-screen")

        # Dynamically load tabs from settings data
        self.settings_data = settings.get_settings().get_all_settings()

        # Add buttons to interface
        self.cancel_button = QPushButton(_('Cancel'))
        self.export_button = QPushButton(_('Export Video'))
        self.close_button = QPushButton(_('Done'))
        self.buttonBox.addButton(self.close_button, QDialogButtonBox.RejectRole)
        self.buttonBox.addButton(self.export_button, QDialogButtonBox.AcceptRole)
        self.buttonBox.addButton(self.cancel_button, QDialogButtonBox.RejectRole)
        self.close_button.setVisible(False)
        self.exporting = False

        # Update FPS / Profile timer
        # Timer to use a delay before applying new profile/fps data (so we don't spam libopenshot)
        self.delayed_fps_timer = None
        self.delayed_fps_timer = QTimer()
        self.delayed_fps_timer.setInterval(200)
        self.delayed_fps_timer.timeout.connect(self.delayed_fps_callback)
        self.delayed_fps_timer.stop()

        # Pause playback (to prevent crash since we are fixing to change the timeline's max size)
        get_app().window.actionPlay_trigger(None, force="pause")

        # Clear timeline preview cache (to get more available memory)
        get_app().window.timeline_sync.timeline.ClearAllCache()

        # Hide audio channels
        self.lblChannels.setVisible(False)
        self.txtChannels.setVisible(False)

        # Set OMP thread disabled flag (for stability)
        openshot.Settings.Instance().WAIT_FOR_VIDEO_PROCESSING_TASK = True
        openshot.Settings.Instance().HIGH_QUALITY_SCALING = True

        # Get the original timeline settings
        width = get_app().window.timeline_sync.timeline.info.width
        height = get_app().window.timeline_sync.timeline.info.height
        fps = get_app().window.timeline_sync.timeline.info.fps
        sample_rate = get_app().window.timeline_sync.timeline.info.sample_rate
        channels = get_app().window.timeline_sync.timeline.info.channels
        channel_layout = get_app().window.timeline_sync.timeline.info.channel_layout

        # Create new "export" openshot.Timeline object
        self.timeline = openshot.Timeline(width, height, openshot.Fraction(fps.num, fps.den),
                                          sample_rate, channels, channel_layout)
        # Init various properties
        self.timeline.info.channel_layout = get_app().window.timeline_sync.timeline.info.channel_layout
        self.timeline.info.has_audio = get_app().window.timeline_sync.timeline.info.has_audio
        self.timeline.info.has_video = get_app().window.timeline_sync.timeline.info.has_video
        self.timeline.info.video_length = get_app().window.timeline_sync.timeline.info.video_length
        self.timeline.info.duration = get_app().window.timeline_sync.timeline.info.duration
        self.timeline.info.sample_rate = get_app().window.timeline_sync.timeline.info.sample_rate
        self.timeline.info.channels = get_app().window.timeline_sync.timeline.info.channels

        # Load the "export" Timeline reader with the JSON from the real timeline
        json_timeline = json.dumps(get_app().project._data)
        self.timeline.SetJson(json_timeline)

        # Open the "export" Timeline reader
        self.timeline.Open()

        # Default export path
        recommended_path = os.path.join(info.HOME_PATH)
        if get_app().project.current_filepath:
            recommended_path = os.path.dirname(get_app().project.current_filepath)

        export_path = get_app().project.get("export_path")
        if export_path and os.path.exists(export_path):
            # Use last selected export path
            self.txtExportFolder.setText(export_path)
        else:
            # Default to home dir
            self.txtExportFolder.setText(recommended_path)

        # Is this a saved project?
        if not get_app().project.current_filepath:
            # Not saved yet
            self.txtFileName.setText(_("Untitled Project"))
        else:
            # Yes, project is saved
            # Get just the filename
            filename = os.path.basename(get_app().project.current_filepath)
            filename = os.path.splitext(filename)[0]
            self.txtFileName.setText(filename)

        # Default image type
        self.txtImageFormat.setText("-%05d.png")

        # Loop through Export To options
        export_options = [_("Video & Audio"), _("Video Only"), _("Audio Only"), _("Image Sequence")]
        for option in export_options:
            # append profile to list
            self.cboExportTo.addItem(option)

        # Add channel layouts
        self.channel_layout_choices = []
        for layout in [(openshot.LAYOUT_MONO, _("Mono (1 Channel)")),
                       (openshot.LAYOUT_STEREO, _("Stereo (2 Channel)")),
                       (openshot.LAYOUT_SURROUND, _("Surround (3 Channel)")),
                       (openshot.LAYOUT_5POINT1, _("Surround (5.1 Channel)")),
                       (openshot.LAYOUT_7POINT1, _("Surround (7.1 Channel)"))]:
            log.info(layout)
            self.channel_layout_choices.append(layout[0])
            self.cboChannelLayout.addItem(layout[1], layout[0])

        # Connect signals
        self.btnBrowse.clicked.connect(functools.partial(self.btnBrowse_clicked))
        self.cboSimpleProjectType.currentIndexChanged.connect(
            functools.partial(self.cboSimpleProjectType_index_changed, self.cboSimpleProjectType))
        self.cboProfile.currentIndexChanged.connect(functools.partial(self.cboProfile_index_changed, self.cboProfile))
        self.cboSimpleTarget.currentIndexChanged.connect(
            functools.partial(self.cboSimpleTarget_index_changed, self.cboSimpleTarget))
        self.cboSimpleVideoProfile.currentIndexChanged.connect(
            functools.partial(self.cboSimpleVideoProfile_index_changed, self.cboSimpleVideoProfile))
        self.cboSimpleQuality.currentIndexChanged.connect(
            functools.partial(self.cboSimpleQuality_index_changed, self.cboSimpleQuality))
        self.cboChannelLayout.currentIndexChanged.connect(self.updateChannels)
        get_app().window.ExportFrame.connect(self.updateProgressBar)

        # ********* Advanced Profile List **********
        # Loop through profiles
        self.profile_names = []
        self.profile_paths = {}
        for profile_folder in [info.USER_PROFILES_PATH, info.PROFILES_PATH]:
            for file in os.listdir(profile_folder):
                profile_path = os.path.join(profile_folder, file)
                try:
                    # Load Profile
                    profile = openshot.Profile(profile_path)

                    # Add description of Profile to list
                    profile_name = "%s (%sx%s)" % (profile.info.description, profile.info.width, profile.info.height)
                    self.profile_names.append(profile_name)
                    self.profile_paths[profile_name] = profile_path

                except RuntimeError as e:
                    # This exception occurs when there's a problem parsing the
                    # Profile file - display a message and continue
                    log.error("Failed to parse file '%s' as a profile: %s" % (profile_path, e))

        # Sort list
        self.profile_names.sort()

        # Loop through sorted profiles
        self.selected_profile_index = 0
        for i, profile_name in enumerate(self.profile_names):

            # Add to dropdown
            self.cboProfile.addItem(
                self.getProfileName(self.getProfilePath(profile_name)),
                self.getProfilePath(profile_name))

            # Set default (if it matches the project)
            if get_app().project.get(['profile']) in profile_name:
                self.selected_profile_index = i

        # ********* Simple Project Type **********
        # load the simple project type dropdown
        presets = []

        for preset_folder in [info.EXPORT_PRESETS_PATH, info.USER_PRESETS_PATH]:
            for file in os.listdir(preset_folder):
                preset_path = os.path.join(preset_folder, file)
                try:
                    xmldoc = xml.parse(preset_path)
                    type = xmldoc.getElementsByTagName("type")
                    presets.append(_(type[0].childNodes[0].data))

                except ExpatError as e:
                    # This indicates an invalid Preset file - display an error and continue
                    log.error("Failed to parse file '%s' as a preset: %s" % (preset_path, e))

        # Exclude duplicates
        type_index = 0
        selected_type = 0
        presets = list(set(presets))
        for item in sorted(presets):
            self.cboSimpleProjectType.addItem(item, item)
            if item == _("All Formats"):
                selected_type = type_index
            type_index += 1

        # Always select 'All Formats' option
        self.cboSimpleProjectType.setCurrentIndex(selected_type)

        # Populate all profiles
        self.populateAllProfiles(get_app().project.get(['profile']))

        # Connect framerate signals
        self.txtFrameRateNum.valueChanged.connect(self.updateFrameRate)
        self.txtFrameRateDen.valueChanged.connect(self.updateFrameRate)
        self.txtWidth.valueChanged.connect(self.updateFrameRate)
        self.txtHeight.valueChanged.connect(self.updateFrameRate)
        self.txtSampleRate.valueChanged.connect(self.updateFrameRate)
        self.txtChannels.valueChanged.connect(self.updateFrameRate)
        self.cboChannelLayout.currentIndexChanged.connect(self.updateFrameRate)

        # Determine the length of the timeline (in frames)
        self.updateFrameRate()

    def delayed_fps_callback(self):
        """Callback for fps/profile changed event timer (to delay the timeline mapping so we don't spam libopenshot)"""
        # Stop timer
        self.delayed_fps_timer.stop()

        # Calculate fps
        fps_double = self.timeline.info.fps.ToDouble()

        # Apply mapping if valid fps detected (anything larger than 300 fps is considered invalid)
        if self.timeline and fps_double <= 300.0:
            log.info("Valid framerate detected, sending to libopenshot: %s" % fps_double)
            self.timeline.ApplyMapperToClips()
        else:
            log.warning("Invalid framerate detected, not sending it to libopenshot: %s" % fps_double)

    def getProfilePath(self, profile_name):
        """Get the profile path that matches the name"""
        for profile, path in self.profile_paths.items():
            if profile_name in profile:
                return path

    def getProfileName(self, profile_path):
        """Get the profile name that matches the name"""
        for profile, path in self.profile_paths.items():
            if profile_path == path:
                return profile

    def updateProgressBar(self, title_message, start_frame, end_frame, current_frame):
        """Update progress bar during exporting"""
        if end_frame - start_frame > 0:
            percentage_string = "%4.1f%% " % (
                (current_frame - start_frame) / (end_frame - start_frame) * 100)
        else:
            percentage_string = "100%"
        self.progressExportVideo.setValue(current_frame)
        self.progressExportVideo.setFormat(percentage_string)
        self.setWindowTitle("%s %s" % (percentage_string, title_message))

    def updateChannels(self):
        """Update the # of channels to match the channel layout"""
        log.info("updateChannels")
        channels = self.txtChannels.value()
        channel_layout = self.cboChannelLayout.currentData()

        if channel_layout == openshot.LAYOUT_MONO:
            channels = 1
        elif channel_layout == openshot.LAYOUT_STEREO:
            channels = 2
        elif channel_layout == openshot.LAYOUT_SURROUND:
            channels = 3
        elif channel_layout == openshot.LAYOUT_5POINT1:
            channels = 6
        elif channel_layout == openshot.LAYOUT_7POINT1:
            channels = 8

        # Update channels to match layout
        self.txtChannels.setValue(channels)

    def updateFrameRate(self):
        """Callback for changing the frame rate"""
        # Adjust the main timeline reader
        self.timeline.info.width = self.txtWidth.value()
        self.timeline.info.height = self.txtHeight.value()
        self.timeline.info.fps.num = self.txtFrameRateNum.value()
        self.timeline.info.fps.den = self.txtFrameRateDen.value()
        self.timeline.info.sample_rate = self.txtSampleRate.value()
        self.timeline.info.channels = self.txtChannels.value()
        self.timeline.info.channel_layout = self.cboChannelLayout.currentData()

        # Send changes to libopenshot (apply mappings to all framemappers)... after a small delay
        self.delayed_fps_timer.start()

        # Determine max frame (based on clips)
        fps = self.timeline.info.fps.ToFloat()
        clips = self.timeline.Clips()
        timeline_length = getMaxTime(clips, fps, frames=True)

        # Set the min and max frame numbers for this project
        self.txtStartFrame.setValue(1)
        self.txtEndFrame.setValue(timeline_length)

        # Calculate differences between editing/preview FPS and export FPS
        current_fps = get_app().project.get("fps")
        current_fps_float = float(current_fps["num"]) / float(current_fps["den"])
        new_fps_float = float(self.txtFrameRateNum.value()) / float(self.txtFrameRateDen.value())
        self.export_fps_factor = new_fps_float / current_fps_float

    def cboSimpleProjectType_index_changed(self, widget, index):
        selected_project = widget.itemData(index)

        # set the target dropdown based on the selected project type
        # first clear the combo
        self.cboSimpleTarget.clear()

        # get translations
        _ = get_app()._tr

        # parse the xml files and get targets that match the project type
        project_types = []
        acceleration_types = {}
        for preset_folder in [info.EXPORT_PRESETS_PATH, info.USER_PRESETS_PATH]:
            for file in os.listdir(preset_folder):
                preset_path = os.path.join(preset_folder, file)
                try:
                    xmldoc = xml.parse(preset_path)
                    type = xmldoc.getElementsByTagName("type")

                    if _(type[0].childNodes[0].data) == selected_project:
                        titles = xmldoc.getElementsByTagName("title")
                        videocodecs = xmldoc.getElementsByTagName("videocodec")
                        for title in titles:
                            project_types.append(_(title.childNodes[0].data))
                        for codec in videocodecs:
                            codec_text = codec.childNodes[0].data
                            if "vaapi" in codec_text and openshot.FFmpegWriter.IsValidCodec(codec_text):
                                acceleration_types[_(title.childNodes[0].data)] = QIcon(":/hw/hw-accel-vaapi.svg")
                            elif "nvenc" in codec_text and openshot.FFmpegWriter.IsValidCodec(codec_text):
                                acceleration_types[_(title.childNodes[0].data)] = QIcon(":/hw/hw-accel-nvenc.svg")
                            elif "dxva2" in codec_text and openshot.FFmpegWriter.IsValidCodec(codec_text):
                                acceleration_types[_(title.childNodes[0].data)] = QIcon(":/hw/hw-accel-dx.svg")
                            elif "videotoolbox" in codec_text and openshot.FFmpegWriter.IsValidCodec(codec_text):
                                acceleration_types[_(title.childNodes[0].data)] = QIcon(":/hw/hw-accel-vtb.svg")
                            elif "qsv" in codec_text and openshot.FFmpegWriter.IsValidCodec(codec_text):
                                acceleration_types[_(title.childNodes[0].data)] = QIcon(":/hw/hw-accel-qsv.svg")
                            elif openshot.FFmpegWriter.IsValidCodec(codec_text):
                                acceleration_types[_(title.childNodes[0].data)] = QIcon(":/hw/hw-accel-none.svg")

                except ExpatError as e:
                    # This indicates an invalid Preset file - display an error and continue
                    log.error("Failed to parse file '%s' as a preset: %s" % (preset_path, e))

                # Free up DOM memory
                xmldoc.unlink()

        # Add all targets for selected project type
        preset_index = 0
        selected_preset = 0
        for item in sorted(project_types):
            icon = acceleration_types.get(item)
            if icon:
                self.cboSimpleTarget.setIconSize(QSize(60, 18))
                self.cboSimpleTarget.addItem(icon, item, item)
            else:
                continue

            # Find index of MP4/H.264
            if item == _("MP4 (h.264)"):
                selected_preset = preset_index

            preset_index += 1

        # Select MP4/H.264 as default
        self.cboSimpleTarget.setCurrentIndex(selected_preset)

    def cboProfile_index_changed(self, widget, index):
        selected_profile_path = widget.itemData(index)
        log.info(selected_profile_path)

        # get translations
        _ = get_app()._tr

        # Load profile
        profile = openshot.Profile(selected_profile_path)

        # Load profile settings into advanced editor
        self.txtWidth.setValue(profile.info.width)
        self.txtHeight.setValue(profile.info.height)
        self.txtFrameRateDen.setValue(profile.info.fps.den)
        self.txtFrameRateNum.setValue(profile.info.fps.num)
        self.txtAspectRatioNum.setValue(profile.info.display_ratio.num)
        self.txtAspectRatioDen.setValue(profile.info.display_ratio.den)
        self.txtPixelRatioNum.setValue(profile.info.pixel_ratio.num)
        self.txtPixelRatioDen.setValue(profile.info.pixel_ratio.den)

        # Load the interlaced options
        self.cboInterlaced.clear()
        self.cboInterlaced.addItem(_("Yes"), "Yes")
        self.cboInterlaced.addItem(_("No"), "No")
        if profile.info.interlaced_frame:
            self.cboInterlaced.setCurrentIndex(0)
        else:
            self.cboInterlaced.setCurrentIndex(1)

    def cboSimpleTarget_index_changed(self, widget, index):
        selected_target = widget.itemData(index)
        log.info(selected_target)

        # get translations
        _ = get_app()._tr

        # don't do anything if the combo has been cleared
        if not selected_target:
            return
        profiles_list = []

        # Clear the following options (and remember current settings)
        previous_quality = self.cboSimpleQuality.currentIndex()
        if previous_quality < 0:
            previous_quality = self.cboSimpleQuality.count() - 1
        previous_profile = self.cboSimpleVideoProfile.currentIndex()
        if previous_profile < 0:
            previous_profile = self.selected_profile_index
        self.cboSimpleVideoProfile.clear()
        self.cboSimpleQuality.clear()

        # parse the xml to return suggested profiles
        all_profiles = False
        for preset_folder in [info.EXPORT_PRESETS_PATH, info.USER_PRESETS_PATH]:
            for file in os.listdir(preset_folder):
                preset_path = os.path.join(preset_folder, file)
                try:
                    xmldoc = xml.parse(preset_path)

                    title = xmldoc.getElementsByTagName("title")
                    if _(title[0].childNodes[0].data) != selected_target:
                        continue

                    # get the basic profile
                    profiles = xmldoc.getElementsByTagName("projectprofile")

                    all_profiles = False
                    if profiles:
                        # if profiles are defined, show them
                        for profile in profiles:
                            profiles_list.append(_(profile.childNodes[0].data))
                    else:
                        # show all profiles
                        all_profiles = True
                        for profile_name in self.profile_names:
                            profiles_list.append(profile_name)

                    # get the video bit rate(s)
                    videobitrate = xmldoc.getElementsByTagName("videobitrate")
                    for rate in videobitrate:
                        v_l = rate.attributes["low"].value
                        v_m = rate.attributes["med"].value
                        v_h = rate.attributes["high"].value
                        self.vbr = {_("Low"): v_l, _("Med"): v_m, _("High"): v_h}

                    # get the audio bit rates
                    audiobitrate = xmldoc.getElementsByTagName("audiobitrate")
                    for audiorate in audiobitrate:
                        a_l = audiorate.attributes["low"].value
                        a_m = audiorate.attributes["med"].value
                        a_h = audiorate.attributes["high"].value
                        self.abr = {_("Low"): a_l, _("Med"): a_m, _("High"): a_h}

                    # get the remaining values
                    vf = xmldoc.getElementsByTagName("videoformat")
                    self.txtVideoFormat.setText(vf[0].childNodes[0].data)
                    vc = xmldoc.getElementsByTagName("videocodec")
                    self.txtVideoCodec.setText(vc[0].childNodes[0].data)
                    sr = xmldoc.getElementsByTagName("samplerate")
                    self.txtSampleRate.setValue(int(sr[0].childNodes[0].data))
                    c = xmldoc.getElementsByTagName("audiochannels")
                    self.txtChannels.setValue(int(c[0].childNodes[0].data))
                    c = xmldoc.getElementsByTagName("audiochannellayout")

                    # check for compatible audio codec
                    ac = xmldoc.getElementsByTagName("audiocodec")
                    audio_codec_name = ac[0].childNodes[0].data
                    if audio_codec_name == "aac":
                        # Determine which version of AAC encoder is available
                        if openshot.FFmpegWriter.IsValidCodec("libfaac"):
                            self.txtAudioCodec.setText("libfaac")
                        elif openshot.FFmpegWriter.IsValidCodec("libvo_aacenc"):
                            self.txtAudioCodec.setText("libvo_aacenc")
                        elif openshot.FFmpegWriter.IsValidCodec("aac"):
                            self.txtAudioCodec.setText("aac")
                        else:
                            # fallback audio codec
                            self.txtAudioCodec.setText("ac3")
                    else:
                        # fallback audio codec
                        self.txtAudioCodec.setText(audio_codec_name)

                    for index, layout in enumerate(self.channel_layout_choices):
                        if layout == int(c[0].childNodes[0].data):
                            self.cboChannelLayout.setCurrentIndex(index)
                            break

                except ExpatError as e:
                    # This indicates an invalid Preset file - display an error and continue
                    log.error("Failed to parse file '%s' as a preset: %s" % (preset_path, e))
                finally:
                    # Free up DOM memory
                    xmldoc.unlink()

            # init the profiles combo
            for item in sorted(profiles_list):
                self.cboSimpleVideoProfile.addItem(
                    self.getProfileName(self.getProfilePath(item)),
                    self.getProfilePath(item))

            if all_profiles:
                # select the project's current profile
                self.cboSimpleVideoProfile.setCurrentIndex(previous_profile)

            # set the quality combo
            # only populate with quality settings that exist
            if v_l or a_l:
                self.cboSimpleQuality.addItem(_("Low"), "Low")
            if v_m or a_m:
                self.cboSimpleQuality.addItem(_("Med"), "Med")
            if v_h or a_h:
                self.cboSimpleQuality.addItem(_("High"), "High")

            # Default to the highest quality setting (or previous quality setting)
            if previous_quality <= self.cboSimpleQuality.count() - 1:
                self.cboSimpleQuality.setCurrentIndex(previous_quality)
            else:
                self.cboSimpleQuality.setCurrentIndex(self.cboSimpleQuality.count() - 1)

    def cboSimpleVideoProfile_index_changed(self, widget, index):
        selected_profile_path = widget.itemData(index)
        log.info(selected_profile_path)

        # Populate the advanced profile list
        self.populateAllProfiles(selected_profile_path)

    def populateAllProfiles(self, selected_profile_path):
        """Populate the full list of profiles"""
        # Look for matching profile in advanced options
        for i, profile_name in enumerate(self.profile_names):
            # Check for matching profile
            if self.getProfilePath(profile_name) == selected_profile_path:
                # Matched!
                self.cboProfile.setCurrentIndex(i)
                break

    def cboSimpleQuality_index_changed(self, widget, index):
        selected_quality = widget.itemData(index)
        log.info(selected_quality)

        # get translations
        _ = get_app()._tr

        # Set the video and audio bitrates
        if selected_quality:
            self.txtVideoBitRate.setText(_(self.vbr[_(selected_quality)]))
            self.txtAudioBitrate.setText(_(self.abr[_(selected_quality)]))

    def btnBrowse_clicked(self):
        log.info("btnBrowse_clicked")

        # get translations
        _ = get_app()._tr

        # update export folder path
        file_path = QFileDialog.getExistingDirectory(self, _("Choose a Folder..."), self.txtExportFolder.text())

        if os.path.exists(file_path):
            self.txtExportFolder.setText(file_path)

    def convert_to_bytes(self, BitRateString):
        bit_rate_bytes = 0

        # split the string into pieces
        s = BitRateString.lower().split(" ")

        try:
            # Get Bit Rate
            if len(s) >= 2:
                raw_number_string = s[0]
                raw_measurement = s[1]

                # convert string number to float (based on locale settings)
                raw_number = locale.atof(raw_number_string)

                if "kb" in raw_measurement:
<<<<<<< HEAD
                    bit_rate_bytes = raw_number * 1000.0

                elif "mb" in raw_measurement:
                    bit_rate_bytes = raw_number * 1000.0 * 1000.0

                elif "crf" in raw_measurement:
=======
                    # Kbit to bytes
                    bit_rate_bytes = raw_number * 1000.0

                elif "mb" in raw_measurement:
                    # Mbit to bytes
                    bit_rate_bytes = raw_number * 1000.0 * 1000.0

                elif ("crf" in raw_measurement) or ("cqp" in raw_measurement):
                    # Just a number
>>>>>>> b7979901
                    if raw_number > 63:
                        raw_number = 63
                    if raw_number < 0:
                        raw_number = 0
                    bit_rate_bytes = raw_number

                elif "qp" in raw_measurement:
<<<<<<< HEAD
=======
                    # Just a number
>>>>>>> b7979901
                    if raw_number > 255:
                        raw_number = 255
                    if raw_number < 0:
                        raw_number = 0
                    bit_rate_bytes = raw_number

        except Exception:
            log.warning(
                'Failed to convert bitrate string to bytes: %s' % BitRateString,
                exc_info=1)

        # return the bit rate in bytes
        return str(int(bit_rate_bytes))

    def disableControls(self):
        """Disable all controls"""
        self.lblFileName.setEnabled(False)
        self.txtFileName.setEnabled(False)
        self.lblFolderPath.setEnabled(False)
        self.txtExportFolder.setEnabled(False)
        self.tabWidget.setEnabled(False)
        self.export_button.setEnabled(False)
        self.btnBrowse.setEnabled(False)

    def enableControls(self):
        """Enable all controls"""
        self.lblFileName.setEnabled(True)
        self.txtFileName.setEnabled(True)
        self.lblFolderPath.setEnabled(True)
        self.txtExportFolder.setEnabled(True)
        self.tabWidget.setEnabled(True)
        self.export_button.setEnabled(True)
        self.btnBrowse.setEnabled(True)

    def accept(self):
        """ Start exporting video """

        # get translations
        _ = get_app()._tr

        # Init progress bar
        self.progressExportVideo.setMinimum(self.txtStartFrame.value())
        self.progressExportVideo.setMaximum(self.txtEndFrame.value())
        self.progressExportVideo.setValue(self.txtStartFrame.value())

        # Prompt error message
        if self.txtStartFrame.value() == self.txtEndFrame.value():
            msg = QMessageBox()
            msg.setWindowTitle(_("Export Error"))
            msg.setText(_("Sorry, please select a valid range of frames to export"))
            msg.exec_()

            # Do nothing
            self.enableControls()
            self.exporting = False
            return

        # Disable controls
        self.disableControls()
        self.exporting = True

        # Determine type of export (video+audio, video, audio, image sequences)
        # _("Video & Audio"), _("Video Only"), _("Audio Only"), _("Image Sequence")
        export_type = self.cboExportTo.currentText()

        # Determine final exported file path (and replace blank paths with default ones)
        default_filename = "Untitled Project"
        default_folder = os.path.join(info.HOME_PATH)
        if export_type == _("Image Sequence"):
            file_name_with_ext = "%s%s" % (
                self.txtFileName.text().strip() or default_filename,
                self.txtImageFormat.text().strip())
        else:
            file_ext = self.txtVideoFormat.text().strip()
            file_name_with_ext = self.txtFileName.text().strip() or default_filename
            # Append extension, if not already present
            if not file_name_with_ext.endswith(file_ext):
                file_name_with_ext = '{}.{}'.format(file_name_with_ext, file_ext)

        export_file_path = os.path.join(self.txtExportFolder.text().strip() or default_folder, file_name_with_ext)
        log.info("Export path: %s" % export_file_path)

        # Check if filename is valid (by creating a blank file in a temporary place)
        try:
            open(os.path.join(tempfile.gettempdir(), file_name_with_ext), 'w')
        except OSError:
            # Invalid path detected, so use default file name instead
            file_name_with_ext = "%s.%s" % (default_filename, self.txtVideoFormat.text().strip())
            export_file_path = os.path.join(self.txtExportFolder.text().strip() or default_folder, file_name_with_ext)
            log.info("Invalid export path detected, changing to: %s" % export_file_path)

        file = File.get(path=export_file_path)
        if file:
            ret = QMessageBox.question(
                self,
                _("Export Video"),
                _("%s is an input file.\nPlease choose a different name.") % file_name_with_ext,
                QMessageBox.Ok)
            self.enableControls()
            self.exporting = False
            return

        # Handle exception
        if os.path.exists(export_file_path) and export_type in [_("Video & Audio"), _("Video Only"), _("Audio Only")]:
            # File already exists! Prompt user
            ret = QMessageBox.question(
                self,
                _("Export Video"),
                _("%s already exists.\nDo you want to replace it?") % file_name_with_ext,
                QMessageBox.No | QMessageBox.Yes)
            if ret == QMessageBox.No:
                # Stop and don't do anything
                # Re-enable controls
                self.enableControls()
                self.exporting = False
                return

        # Init export settings
        video_settings = {
            "vformat": self.txtVideoFormat.text(),
            "vcodec": self.txtVideoCodec.text(),
            "fps": {
                "num": self.txtFrameRateNum.value(),
                "den": self.txtFrameRateDen.value()
                },
            "width": self.txtWidth.value(),
            "height": self.txtHeight.value(),
            "pixel_ratio": {"num": self.txtPixelRatioNum.value(), "den": self.txtPixelRatioDen.value()},
            "video_bitrate": int(self.convert_to_bytes(self.txtVideoBitRate.text())),
            "start_frame": self.txtStartFrame.value(),
            "end_frame": self.txtEndFrame.value(),
            }

        audio_settings = {
            "acodec": self.txtAudioCodec.text(),
            "sample_rate": self.txtSampleRate.value(),
            "channels": self.txtChannels.value(),
            "channel_layout": self.cboChannelLayout.currentData(),
            "audio_bitrate": int(self.convert_to_bytes(self.txtAudioBitrate.text())),
            }

        # Override vcodec and format for Image Sequences
        if export_type == _("Image Sequence"):
            image_ext = os.path.splitext(
                self.txtImageFormat.text().strip())[1].replace(".", "")
            video_settings["vformat"] = image_ext
            if image_ext in ["jpg", "jpeg"]:
                video_settings["vcodec"] = "mjpeg"
            else:
                video_settings["vcodec"] = image_ext

        # Store updated export folder path in project file
        get_app().updates.update_untracked(["export_path"], os.path.dirname(export_file_path))
        # Mark project file as unsaved
        get_app().project.has_unsaved_changes = True

        # Set MaxSize (so we don't have any downsampling)
        self.timeline.SetMaxSize(video_settings.get("width"), video_settings.get("height"))

        # Set lossless cache settings (temporarily)
        export_cache_object = openshot.CacheMemory(500)
        self.timeline.SetCache(export_cache_object)

        # Rescale all keyframes (if needed)
        if self.export_fps_factor != 1.0:
            # Get a copy of rescaled project data (this does not modify the active project)
            rescaled_app_data = get_app().project.rescale_keyframes(self.export_fps_factor)

            # Load the "export" Timeline reader with the JSON from the real timeline
            self.timeline.SetJson(json.dumps(rescaled_app_data))

            # Re-update the timeline FPS again (since the timeline just got clobbered)
            self.updateFrameRate()

        seconds_run = 0

        # Create FFmpegWriter
        try:
            w = openshot.FFmpegWriter(export_file_path)

            # Set video options
            if export_type in [_("Video & Audio"), _("Video Only"), _("Image Sequence")]:
                w.SetVideoOptions(
                    True,
                    video_settings.get("vcodec"),
                    openshot.Fraction(
                        video_settings.get("fps").get("num"),
                        video_settings.get("fps").get("den")),
                    video_settings.get("width"),
                    video_settings.get("height"),
                    openshot.Fraction(
                        video_settings.get("pixel_ratio").get("num"),
                        video_settings.get("pixel_ratio").get("den")),
                    False,
                    False,
                    video_settings.get("video_bitrate"))

            # Set audio options
            if export_type in [_("Video & Audio"), _("Audio Only")]:
                w.SetAudioOptions(
                    True,
                    audio_settings.get("acodec"),
                    audio_settings.get("sample_rate"),
                    audio_settings.get("channels"),
                    audio_settings.get("channel_layout"),
                    audio_settings.get("audio_bitrate"))

            # Prepare the streams
            w.PrepareStreams()

            # These extra options should be set in an extra method
            # No feedback is given to the user
            # TODO: Tell user if option is not available
            if export_type in [_("Audio Only")]:
                # Muxing options for mp4/mov
                w.SetOption(openshot.AUDIO_STREAM, "muxing_preset", "mp4_faststart")
            else:
                # Muxing options for mp4/mov
                w.SetOption(openshot.VIDEO_STREAM, "muxing_preset", "mp4_faststart")
                # Set the quality in case crf, cqp or qp was selected
                if "crf" in self.txtVideoBitRate.text():
<<<<<<< HEAD
                    w.SetOption(
                        openshot.VIDEO_STREAM, "crf",
                        str(int(video_settings.get("video_bitrate")))
                        )
                # Set the quality in case qp was selected
                if "qp" in self.txtVideoBitRate.text():
                    w.SetOption(
                        openshot.VIDEO_STREAM, "qp",
                        str(int(video_settings.get("video_bitrate")))
                        )
=======
                    w.SetOption(openshot.VIDEO_STREAM, "crf", str(int(video_settings.get("video_bitrate"))) )
                elif "cqp" in self.txtVideoBitRate.text():
                    w.SetOption(openshot.VIDEO_STREAM, "cqp", str(int(video_settings.get("video_bitrate"))) )
                elif "qp" in self.txtVideoBitRate.text():
                    w.SetOption(openshot.VIDEO_STREAM, "qp", str(int(video_settings.get("video_bitrate"))) )

>>>>>>> b7979901

            # Open the writer
            w.Open()

            # Notify window of export started
            title_message = ""
            frame_start = video_settings.get("start_frame")
            frame_end = video_settings.get("end_frame")
            get_app().window.ExportStarted.emit(export_file_path, frame_start, frame_end)

            progressstep = max(1, round((frame_end - frame_start) / 1000))
            start_time_export = time.time()

            # Write each frame in the selected range
            for frame in range(frame_start, frame_end + 1):

                # Update progress bar (emit signal to main window)
                if (frame % progressstep) == 0:
                    export_duration = time.time() - start_time_export

                    if frame - frame_start != 0 and export_duration != 0:
                        seconds_left = round(-export_duration * (frame - frame_end) / (frame - frame_start))
                        fps_encode = (frame - frame_start) / export_duration
                        if frame == frame_end:
                            title_message = _("Finalizing video export, please wait...")
                        else:
                            title_message = _(
                                "%(hours)d:%(minutes)02d:%(seconds)02d Remaining (%(fps)5.2f FPS)") % {
                                    'hours': seconds_left / 3600,
                                    'minutes': (seconds_left / 60) % 60,
                                    'seconds': seconds_left % 60,
                                    'fps': fps_encode}

                    # Emit frame exported
                    get_app().window.ExportFrame.emit(
                        title_message, frame_start, frame_end, frame)

                    # Process events (to show the progress bar moving)
                    QCoreApplication.processEvents()

                # Write the frame object to the video
                w.WriteFrame(self.timeline.GetFrame(frame))

                # Check if we need to bail out
                if not self.exporting:
                    break
            # Close writer
            w.Close()

            # Emit final exported frame (with elapsed time)
            seconds_run = round(export_duration)
            title_message = _(
                "%(hours)d:%(minutes)02d:%(seconds)02d Elapsed (%(fps)5.2f FPS)") % {
                    'hours': seconds_run / 3600,
                    'minutes': (seconds_run / 60) % 60,
                    'seconds': seconds_run % 60,
                    'fps': fps_encode}

            get_app().window.ExportFrame.emit(
                title_message, frame_start, frame_end, frame)

        except Exception as e:
            # TODO: Find a better way to catch the error. This is the only way I have found that
            # does not throw an error
            error_type_str = str(e)
            log.info("Error type string: %s" % error_type_str)

            if "InvalidChannels" in error_type_str:
                log.info("Error setting invalid # of channels (%s)" % (audio_settings.get("channels")))
                track_metric_error("invalid-channels-%s-%s-%s-%s" % (
                    video_settings.get("vformat"),
                    video_settings.get("vcodec"),
                    audio_settings.get("acodec"),
                    audio_settings.get("channels")))

            elif "InvalidSampleRate" in error_type_str:
                log.info("Error setting invalid sample rate (%s)" % (audio_settings.get("sample_rate")))
                track_metric_error("invalid-sample-rate-%s-%s-%s-%s" % (
                    video_settings.get("vformat"),
                    video_settings.get("vcodec"),
                    audio_settings.get("acodec"),
                    audio_settings.get("sample_rate")))

            elif "InvalidFormat" in error_type_str:
                log.info("Error setting invalid format (%s)" % (video_settings.get("vformat")))
                track_metric_error("invalid-format-%s" % (video_settings.get("vformat")))

            elif "InvalidCodec" in error_type_str:
                log.info("Error setting invalid codec (%s/%s/%s)" % (
                    video_settings.get("vformat"),
                    video_settings.get("vcodec"),
                    audio_settings.get("acodec")))
                track_metric_error("invalid-codec-%s-%s-%s" % (
                    video_settings.get("vformat"),
                    video_settings.get("vcodec"),
                    audio_settings.get("acodec")))

            elif "ErrorEncodingVideo" in error_type_str:
                log.info("Error encoding video frame (%s/%s/%s)" % (
                    video_settings.get("vformat"),
                    video_settings.get("vcodec"),
                    audio_settings.get("acodec")))
                track_metric_error("video-encode-%s-%s-%s" % (
                    video_settings.get("vformat"),
                    video_settings.get("vcodec"),
                    audio_settings.get("acodec")))

            # Show friendly error
            friendly_error = error_type_str.split("> ")[0].replace("<", "")

            # Prompt error message
            msg = QMessageBox()
            msg.setWindowTitle(_("Export Error"))
            msg.setText(_("Sorry, there was an error exporting your video: \n%s") % friendly_error)
            msg.exec_()

        # Notify window of export started
        get_app().window.ExportEnded.emit(export_file_path)

        # Close timeline object
        self.timeline.Close()

        # Clear all cache
        self.timeline.ClearAllCache()

        # Re-set OMP thread enabled flag
        if self.s.get("omp_threads_enabled"):
            openshot.Settings.Instance().WAIT_FOR_VIDEO_PROCESSING_TASK = False
        else:
            openshot.Settings.Instance().WAIT_FOR_VIDEO_PROCESSING_TASK = True

        # Return scale mode to lower quality scaling (for faster previews)
        openshot.Settings.Instance().HIGH_QUALITY_SCALING = False

        # Handle end of export (for non-canceled exports)
        if self.s.get("show_finished_window") and self.exporting:
            # Hide cancel and export buttons
            self.cancel_button.setVisible(False)
            self.export_button.setVisible(False)

            # Reveal done button
            self.close_button.setVisible(True)

            # Restore windows title to show elapsed time
            title_message = _("%(hours)d:%(minutes)02d:%(seconds)02d Elapsed (%(fps)5.2f FPS)") % {
                'hours': seconds_run / 3600,
                'minutes': (seconds_run / 60) % 60,
                'seconds': seconds_run % 60,
                'fps': fps_encode}

            get_app().window.ExportFrame.emit(title_message, video_settings.get("start_frame"),
                                              video_settings.get("end_frame"), frame)

            # Make progress bar green (to indicate we are done)
            from PyQt5.QtGui import QPalette
            p = QPalette()
            p.setColor(QPalette.Highlight, Qt.green)
            self.progressExportVideo.setPalette(p)

            # Raise the window
            self.show()
        else:
            # Accept dialog
            super(Export, self).accept()

    def reject(self):
        if self.exporting and not self.close_button.isVisible():
            # Show confirmation dialog
            _ = get_app()._tr
            result = QMessageBox.question(
                self,
                _("Export Video"),
                _("Are you sure you want to cancel the export?"),
                QMessageBox.No | QMessageBox.Yes)
            if result == QMessageBox.No:
                # Resume export
                return

        # Re-set OMP thread enabled flag
        # NOTE: This is always called when closing the export modal, and thus
        # the keyframes are always scaled back to the original FPS if needed.
        if self.s.get("omp_threads_enabled"):
            openshot.Settings.Instance().WAIT_FOR_VIDEO_PROCESSING_TASK = False
        else:
            openshot.Settings.Instance().WAIT_FOR_VIDEO_PROCESSING_TASK = True

        # Return scale mode to lower quality scaling (for faster previews)
        openshot.Settings.Instance().HIGH_QUALITY_SCALING = False

        # Cancel dialog
        self.exporting = False
        super(Export, self).reject()<|MERGE_RESOLUTION|>--- conflicted
+++ resolved
@@ -655,14 +655,6 @@
                 raw_number = locale.atof(raw_number_string)
 
                 if "kb" in raw_measurement:
-<<<<<<< HEAD
-                    bit_rate_bytes = raw_number * 1000.0
-
-                elif "mb" in raw_measurement:
-                    bit_rate_bytes = raw_number * 1000.0 * 1000.0
-
-                elif "crf" in raw_measurement:
-=======
                     # Kbit to bytes
                     bit_rate_bytes = raw_number * 1000.0
 
@@ -672,7 +664,6 @@
 
                 elif ("crf" in raw_measurement) or ("cqp" in raw_measurement):
                     # Just a number
->>>>>>> b7979901
                     if raw_number > 63:
                         raw_number = 63
                     if raw_number < 0:
@@ -680,10 +671,7 @@
                     bit_rate_bytes = raw_number
 
                 elif "qp" in raw_measurement:
-<<<<<<< HEAD
-=======
                     # Just a number
->>>>>>> b7979901
                     if raw_number > 255:
                         raw_number = 255
                     if raw_number < 0:
@@ -763,7 +751,10 @@
             if not file_name_with_ext.endswith(file_ext):
                 file_name_with_ext = '{}.{}'.format(file_name_with_ext, file_ext)
 
-        export_file_path = os.path.join(self.txtExportFolder.text().strip() or default_folder, file_name_with_ext)
+        export_file_path = os.path.join(
+            self.txtExportFolder.text().strip() or default_folder,
+            file_name_with_ext
+            )
         log.info("Export path: %s" % export_file_path)
 
         # Check if filename is valid (by creating a blank file in a temporary place)
@@ -772,7 +763,10 @@
         except OSError:
             # Invalid path detected, so use default file name instead
             file_name_with_ext = "%s.%s" % (default_filename, self.txtVideoFormat.text().strip())
-            export_file_path = os.path.join(self.txtExportFolder.text().strip() or default_folder, file_name_with_ext)
+            export_file_path = os.path.join(
+                self.txtExportFolder.text().strip() or default_folder,
+                file_name_with_ext
+                )
             log.info("Invalid export path detected, changing to: %s" % export_file_path)
 
         file = File.get(path=export_file_path)
@@ -787,7 +781,11 @@
             return
 
         # Handle exception
-        if os.path.exists(export_file_path) and export_type in [_("Video & Audio"), _("Video Only"), _("Audio Only")]:
+        if os.path.exists(export_file_path) and export_type in [
+                _("Video & Audio"),
+                _("Video Only"),
+                _("Audio Only")
+                ]:
             # File already exists! Prompt user
             ret = QMessageBox.question(
                 self,
@@ -905,25 +903,20 @@
                 w.SetOption(openshot.VIDEO_STREAM, "muxing_preset", "mp4_faststart")
                 # Set the quality in case crf, cqp or qp was selected
                 if "crf" in self.txtVideoBitRate.text():
-<<<<<<< HEAD
                     w.SetOption(
                         openshot.VIDEO_STREAM, "crf",
                         str(int(video_settings.get("video_bitrate")))
                         )
-                # Set the quality in case qp was selected
-                if "qp" in self.txtVideoBitRate.text():
+                elif "cqp" in self.txtVideoBitRate.text():
+                    w.SetOption(
+                        openshot.VIDEO_STREAM, "cqp",
+                        str(int(video_settings.get("video_bitrate")))
+                        )
+                elif "qp" in self.txtVideoBitRate.text():
                     w.SetOption(
                         openshot.VIDEO_STREAM, "qp",
                         str(int(video_settings.get("video_bitrate")))
                         )
-=======
-                    w.SetOption(openshot.VIDEO_STREAM, "crf", str(int(video_settings.get("video_bitrate"))) )
-                elif "cqp" in self.txtVideoBitRate.text():
-                    w.SetOption(openshot.VIDEO_STREAM, "cqp", str(int(video_settings.get("video_bitrate"))) )
-                elif "qp" in self.txtVideoBitRate.text():
-                    w.SetOption(openshot.VIDEO_STREAM, "qp", str(int(video_settings.get("video_bitrate"))) )
-
->>>>>>> b7979901
 
             # Open the writer
             w.Open()
