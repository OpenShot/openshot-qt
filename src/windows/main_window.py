--- conflicted
+++ resolved
@@ -50,14 +50,8 @@
     )
 import openshot  # Python module for libopenshot (required video editing module installed separately)
 
-<<<<<<< HEAD
-from windows.views.webview import TimelineWebView
-from classes import info, ui_util, openshot_rc, settings, qt_types, updates
-=======
 from windows.views.timeline_webview import TimelineWebView
 from classes import info, ui_util, settings, qt_types, updates
-from classes import openshot_rc  # noqa
->>>>>>> c9a78963
 from classes.app import get_app
 from classes.logger import log
 from classes.timeline import TimelineSync
