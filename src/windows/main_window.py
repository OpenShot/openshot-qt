--- conflicted
+++ resolved
@@ -1380,15 +1380,9 @@
             positions.append(clip_stop_time)
 
             # add all keyframes
-<<<<<<< HEAD
-            for prop in obj.data:
-                try:
-                    for point in obj.data[prop]["Points"] :
-=======
             for property in obj.data:
                 try:
                     for point in obj.data[property]["Points"]:
->>>>>>> 2bae9d1e
                         keyframe_time = (point["co"]["X"]-1)/fps_float - obj.data["start"] + obj.data["position"]
                         if clip_start_time < keyframe_time < clip_stop_time:
                             positions.append(keyframe_time)
@@ -2095,23 +2089,14 @@
                 dock.show()
 
     def freezeDocks(self):
-<<<<<<< HEAD
         """ Freeze all dockable widgets on the main screen
             prevent them being closed, floated, or moved) """
-=======
-        """ Freeze all dockable widgets on the main screen.
-            (prevent them being closed, floated, or moved) """
->>>>>>> 2bae9d1e
         for dock in self.getDocks():
             if self.dockWidgetArea(dock) != Qt.NoDockWidgetArea:
                 dock.setFeatures(QDockWidget.NoDockWidgetFeatures)
 
     def unFreezeDocks(self):
-<<<<<<< HEAD
         """ Un-freeze all dockable widgets on the main screen
-=======
-        """ Un-freeze all dockable widgets on the main screen.
->>>>>>> 2bae9d1e
             (allow them to be closed, floated, or moved, as appropriate) """
         for dock in self.getDocks():
             if self.dockWidgetArea(dock) != Qt.NoDockWidgetArea:
