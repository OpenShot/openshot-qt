--- conflicted
+++ resolved
@@ -1571,7 +1571,7 @@
         all_marker_positions = self.findAllMarkerPositions()
 
         # Loop through all markers, and find the closest one to the left
-        closest_position = None
+        closest_position = Non
         for marker_position in sorted(all_marker_positions):
             # Is marker smaller than position?
             if marker_position < current_position and (abs(marker_position - current_position) > 0.001):
@@ -1687,186 +1687,9 @@
         for action in self.findChildren(QAction):
             action.setShortcut(QKeySequence())  # Clear any default shortcuts
 
-<<<<<<< HEAD
         # Dictionary to store all shortcut objects so they don't go out of scope
         if not hasattr(self, 'shortcuts'):
             self.shortcuts = {}
-=======
-        # Abort handling if the key sequence is invalid
-        if (key_value <= 0 or key_value in
-           [Qt.Key_Shift, Qt.Key_Alt, Qt.Key_Control, Qt.Key_Meta]):
-            return
-
-        # A valid keysequence was detected
-        event.accept()
-        key = QKeySequence(modifiers + key_value)
-
-        # Get the video player object
-        player = self.preview_thread.player
-
-        # Get framerate
-        fps = get_app().project.get("fps")
-        fps_float = float(fps["num"]) / float(fps["den"])
-        playhead_position = float(self.preview_thread.current_frame - 1) / fps_float
-
-        if key.matches(self.getShortcutByName("rewindVideo")) == QKeySequence.ExactMatch:
-            # Toggle rewind and start playback
-            self.actionRewind.trigger()
-
-        elif key.matches(self.getShortcutByName("fastforwardVideo")) == QKeySequence.ExactMatch:
-            # Toggle fastforward button and start playback
-            self.actionFastForward.trigger()
-
-        elif any([
-                key.matches(self.getShortcutByName("deleteItem")) == QKeySequence.ExactMatch,
-                key.matches(self.getShortcutByName("deleteItem1")) == QKeySequence.ExactMatch,
-                ]):
-            # Set delete transaction id
-            tid = str(uuid.uuid4())
-            get_app().updates.transaction_id = tid
-            # Delete selected clip / transition
-            self.actionRemoveClip.trigger()
-
-            # Set delete transaction id (again)
-            get_app().updates.transaction_id = tid
-            self.actionRemoveTransition.trigger()
-
-        # Menu shortcuts
-        elif key.matches(self.getShortcutByName("actionNew")) == QKeySequence.ExactMatch:
-            self.actionNew.trigger()
-        elif key.matches(self.getShortcutByName("actionOpen")) == QKeySequence.ExactMatch:
-            self.actionOpen.trigger()
-        elif key.matches(self.getShortcutByName("actionSave")) == QKeySequence.ExactMatch:
-            self.actionSave.trigger()
-        elif key.matches(self.getShortcutByName("actionUndo")) == QKeySequence.ExactMatch:
-            self.actionUndo.trigger()
-        elif key.matches(self.getShortcutByName("actionSaveAs")) == QKeySequence.ExactMatch:
-            self.actionSaveAs.trigger()
-        elif key.matches(self.getShortcutByName("actionImportFiles")) == QKeySequence.ExactMatch:
-            self.actionImportFiles.trigger()
-        elif key.matches(self.getShortcutByName("actionRedo")) == QKeySequence.ExactMatch:
-            self.actionRedo.trigger()
-        elif key.matches(self.getShortcutByName("actionExportVideo")) == QKeySequence.ExactMatch:
-            self.actionExportVideo.trigger()
-        elif key.matches(self.getShortcutByName("actionQuit")) == QKeySequence.ExactMatch:
-            self.actionQuit.trigger()
-        elif key.matches(self.getShortcutByName("actionPreferences")) == QKeySequence.ExactMatch:
-            self.actionPreferences.trigger()
-        elif key.matches(self.getShortcutByName("actionAddTrack")) == QKeySequence.ExactMatch:
-            self.actionAddTrack.trigger()
-        elif key.matches(self.getShortcutByName("actionAddMarker")) == QKeySequence.ExactMatch:
-            self.actionAddMarker.trigger()
-        elif key.matches(self.getShortcutByName("actionPreviousMarker")) == QKeySequence.ExactMatch:
-            self.actionPreviousMarker.trigger()
-        elif key.matches(self.getShortcutByName("actionNextMarker")) == QKeySequence.ExactMatch:
-            self.actionNextMarker.trigger()
-        elif key.matches(self.getShortcutByName("actionCenterOnPlayhead")) == QKeySequence.ExactMatch:
-            self.actionCenterOnPlayhead.trigger()
-        elif key.matches(self.getShortcutByName("actionTimelineZoomIn")) == QKeySequence.ExactMatch:
-            self.actionTimelineZoomIn.trigger()
-        elif key.matches(self.getShortcutByName("actionTimelineZoomOut")) == QKeySequence.ExactMatch:
-            self.actionTimelineZoomOut.trigger()
-        elif key.matches(self.getShortcutByName("actionTitle")) == QKeySequence.ExactMatch:
-            self.actionTitle.trigger()
-        elif key.matches(self.getShortcutByName("actionAnimatedTitle")) == QKeySequence.ExactMatch:
-            self.actionAnimatedTitle.trigger()
-        elif key.matches(self.getShortcutByName("actionDuplicateTitle")) == QKeySequence.ExactMatch:
-            self.actionDuplicateTitle.trigger()
-        elif key.matches(self.getShortcutByName("actionClearAllCache")) == QKeySequence.ExactMatch:
-            self.actionClearAllCache.trigger()
-        elif key.matches(self.getShortcutByName("actionEditTitle")) == QKeySequence.ExactMatch:
-            self.actionEditTitle.trigger()
-        elif key.matches(self.getShortcutByName("actionFullscreen")) == QKeySequence.ExactMatch:
-            self.actionFullscreen.trigger()
-        elif key.matches(self.getShortcutByName("actionAbout")) == QKeySequence.ExactMatch:
-            self.actionAbout.trigger()
-        elif key.matches(self.getShortcutByName("actionThumbnailView")) == QKeySequence.ExactMatch:
-            self.actionThumbnailView.trigger()
-        elif key.matches(self.getShortcutByName("actionDetailsView")) == QKeySequence.ExactMatch:
-            self.actionDetailsView.trigger()
-        elif key.matches(self.getShortcutByName("actionProfile")) == QKeySequence.ExactMatch:
-            self.actionProfile.trigger()
-        elif key.matches(self.getShortcutByName("actionAdd_to_Timeline")) == QKeySequence.ExactMatch:
-            self.actionAdd_to_Timeline.trigger()
-        elif key.matches(self.getShortcutByName("actionSplitClip")) == QKeySequence.ExactMatch:
-            self.actionSplitClip.trigger()
-        elif key.matches(self.getShortcutByName("actionSnappingTool")) == QKeySequence.ExactMatch:
-            self.actionSnappingTool.trigger()
-        elif key.matches(self.getShortcutByName("actionJumpStart")) == QKeySequence.ExactMatch:
-            self.actionJumpStart.trigger()
-        elif key.matches(self.getShortcutByName("actionJumpEnd")) == QKeySequence.ExactMatch:
-            self.actionJumpEnd.trigger()
-        elif key.matches(self.getShortcutByName("actionSaveFrame")) == QKeySequence.ExactMatch:
-            self.actionSaveFrame.trigger()
-        elif key.matches(self.getShortcutByName("actionProperties")) == QKeySequence.ExactMatch:
-            self.actionProperties.trigger()
-        elif key.matches(self.getShortcutByName("actionTransform")) == QKeySequence.ExactMatch:
-            if self.selected_clips:
-                self.TransformSignal.emit(self.selected_clips[0])
-        elif key.matches(self.getShortcutByName("actionInsertKeyframe")) == QKeySequence.ExactMatch:
-            log.debug("actionInsertKeyframe")
-            if self.selected_clips or self.selected_transitions:
-                self.InsertKeyframe.emit(event)
-
-        # Timeline keyboard shortcuts
-        elif key.matches(self.getShortcutByName("sliceAllKeepBothSides")) == QKeySequence.ExactMatch:
-            intersecting_clips = Clip.filter(intersect=playhead_position)
-            intersecting_trans = Transition.filter(intersect=playhead_position)
-            if intersecting_clips or intersecting_trans:
-                # Get list of clip ids
-                clip_ids = [c.id for c in intersecting_clips]
-                trans_ids = [t.id for t in intersecting_trans]
-                self.timeline.Slice_Triggered(MenuSlice.KEEP_BOTH, clip_ids, trans_ids, playhead_position)
-        elif key.matches(self.getShortcutByName("sliceAllKeepLeftSide")) == QKeySequence.ExactMatch:
-            intersecting_clips = Clip.filter(intersect=playhead_position)
-            intersecting_trans = Transition.filter(intersect=playhead_position)
-            if intersecting_clips or intersecting_trans:
-                # Get list of clip ids
-                clip_ids = [c.id for c in intersecting_clips]
-                trans_ids = [t.id for t in intersecting_trans]
-                self.timeline.Slice_Triggered(MenuSlice.KEEP_LEFT, clip_ids, trans_ids, playhead_position)
-        elif key.matches(self.getShortcutByName("sliceAllKeepRightSide")) == QKeySequence.ExactMatch:
-            intersecting_clips = Clip.filter(intersect=playhead_position)
-            intersecting_trans = Transition.filter(intersect=playhead_position)
-            if intersecting_clips or intersecting_trans:
-                # Get list of clip ids
-                clip_ids = [c.id for c in intersecting_clips]
-                trans_ids = [t.id for t in intersecting_trans]
-                self.timeline.Slice_Triggered(MenuSlice.KEEP_RIGHT, clip_ids, trans_ids, playhead_position)
-        elif key.matches(self.getShortcutByName("sliceSelectedKeepBothSides")) == QKeySequence.ExactMatch:
-            intersecting_clips = Clip.filter(intersect=playhead_position)
-            intersecting_trans = Transition.filter(intersect=playhead_position)
-            if intersecting_clips or intersecting_trans:
-                # Get list of clip ids
-                clip_ids = [c.id for c in intersecting_clips if c.id in self.selected_clips]
-                trans_ids = [t.id for t in intersecting_trans if t.id in self.selected_transitions]
-                self.timeline.Slice_Triggered(MenuSlice.KEEP_BOTH, clip_ids, trans_ids, playhead_position)
-        elif key.matches(self.getShortcutByName("sliceSelectedKeepLeftSide")) == QKeySequence.ExactMatch:
-            intersecting_clips = Clip.filter(intersect=playhead_position)
-            intersecting_trans = Transition.filter(intersect=playhead_position)
-            if intersecting_clips or intersecting_trans:
-                # Get list of clip ids
-                clip_ids = [c.id for c in intersecting_clips if c.id in self.selected_clips]
-                trans_ids = [t.id for t in intersecting_trans if t.id in self.selected_transitions]
-                self.timeline.Slice_Triggered(MenuSlice.KEEP_LEFT, clip_ids, trans_ids, playhead_position)
-        elif key.matches(self.getShortcutByName("sliceSelectedKeepRightSide")) == QKeySequence.ExactMatch:
-            intersecting_clips = Clip.filter(intersect=playhead_position)
-            intersecting_trans = Transition.filter(intersect=playhead_position)
-            if intersecting_clips or intersecting_trans:
-                # Get list of ids that are also selected
-                clip_ids = [c.id for c in intersecting_clips if c.id in self.selected_clips]
-                trans_ids = [t.id for t in intersecting_trans if t.id in self.selected_transitions]
-                self.timeline.Slice_Triggered(MenuSlice.KEEP_RIGHT, clip_ids, trans_ids, playhead_position)
-
-        elif key.matches(self.getShortcutByName("copyAll")) == QKeySequence.ExactMatch:
-            self.timeline.Copy_Triggered(MenuCopy.ALL, self.selected_clips, self.selected_transitions, [])
-        elif key.matches(self.getShortcutByName("pasteAll")) == QKeySequence.ExactMatch:
-            self.timeline.Paste_Triggered(MenuCopy.PASTE, self.selected_clips, self.selected_transitions)
-        elif key.matches(self.getShortcutByName("nudgeLeft")) == QKeySequence.ExactMatch:
-            self.timeline.Nudge_Triggered(-1, self.selected_clips, self.selected_transitions)
-        elif key.matches(self.getShortcutByName("nudgeRight")) == QKeySequence.ExactMatch:
-            self.timeline.Nudge_Triggered(1, self.selected_clips, self.selected_transitions)
->>>>>>> 7b7684b8
 
         # Automatically create shortcuts that follow the pattern self.SHORTCUTNAME or self.SHORTCUTNAME.trigger
         for shortcut in self.getAllKeyboardShortcuts():
