--- conflicted
+++ resolved
@@ -283,11 +283,7 @@
   snapping_result.top = top;
 
   // Check for shift key
-<<<<<<< HEAD
-  if (!is_playhead && event.shiftKey) {
-=======
   if ( typeof(event) !== "undefined" && event.shiftKey) {
->>>>>>> 076075cc
     // freeze X movement
     x_offset = 0;
     snapping_result.left = previous_x;
