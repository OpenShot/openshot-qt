--- conflicted
+++ resolved
@@ -42,18 +42,12 @@
       run: cp docs/_build/latex/openshot.pdf "docs/OpenShot User Guide.pdf"
         
     # Create artifacts out of the generated docs
-    - uses: actions/upload-artifact@v2.2.4
+    - uses: actions/upload-artifact@v2.3.1
       with:
-<<<<<<< HEAD
         name: "OpenShot ${{ env.version }} User Guide (PDF)"
         path: "docs/OpenShot User Guide.pdf"
         
-    - uses: actions/upload-artifact@v2.2.4
-=======
-        docs-folder: "doc/"
-    # Create an artifact out of the generated HTML
     - uses: actions/upload-artifact@v2.3.1
->>>>>>> bbd2dd04
       with:
         name: "OpenShot ${{ env.version }} User Guide (HTML)"
         path: "docs/_build/html/"
