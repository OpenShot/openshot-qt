# Github Actions workflow to generate documentation
# Uses the following shared task definitions:
# - (checkout, upload artifact) from Github
# - sphinx-action maintained by @ammaraskar
name: Sphinx build

# Controls when the action will run.
# Triggers the workflow on push or pull request events.
on:
- push
- pull_request

# A workflow run is made up of one or more jobs that can run sequentially or in parallel
jobs:
  # This workflow contains a single job called "build"
  build:
    runs-on: ubuntu-latest
    strategy:
      fail-fast: false

    # Steps are a sequence of tasks that will be executed as part of the job
    steps:
    # Check out repository under $GITHUB_WORKSPACE
<<<<<<< HEAD
    - uses: actions/checkout@v2

    - name: Set up documentation build tree
      id: setup
      run: |
        ./.github/actions/sphinx/setup.sh
        echo "version=$(cat docs/_docker/docs_version.txt)" >> $GITHUB_ENV

=======
    - uses: actions/checkout@v3
>>>>>>> 1748b4f4
    # Builds docs using sphinx
    - name: Build HTML docs
      uses: ./.github/actions/sphinx

    - name: Build PDF manual
      uses: ./.github/actions/sphinx
      with:
        make-target: latexpdf

    - name: Rename PDF file
      run: cp docs/_build/latex/openshot.pdf "docs/OpenShot User Guide.pdf"
        
    # Create artifacts out of the generated docs
    - uses: actions/upload-artifact@v2.3.1
      with:
<<<<<<< HEAD
        name: "OpenShot ${{ env.version }} User Guide (PDF)"
        path: "docs/OpenShot User Guide.pdf"
        
    - uses: actions/upload-artifact@v2.3.1
=======
        docs-folder: "doc/"
    # Create an artifact out of the generated HTML
    - uses: actions/upload-artifact@v3
>>>>>>> 1748b4f4
      with:
        name: "OpenShot ${{ env.version }} User Guide (HTML)"
        path: "docs/_build/html/"
<|MERGE_RESOLUTION|>--- conflicted
+++ resolved
@@ -1,7 +1,6 @@
 # Github Actions workflow to generate documentation
 # Uses the following shared task definitions:
 # - (checkout, upload artifact) from Github
-# - sphinx-action maintained by @ammaraskar
 name: Sphinx build
 
 # Controls when the action will run.
@@ -10,9 +9,7 @@
 - push
 - pull_request
 
-# A workflow run is made up of one or more jobs that can run sequentially or in parallel
 jobs:
-  # This workflow contains a single job called "build"
   build:
     runs-on: ubuntu-latest
     strategy:
@@ -21,8 +18,7 @@
     # Steps are a sequence of tasks that will be executed as part of the job
     steps:
     # Check out repository under $GITHUB_WORKSPACE
-<<<<<<< HEAD
-    - uses: actions/checkout@v2
+    - uses: actions/checkout@v3
 
     - name: Set up documentation build tree
       id: setup
@@ -30,9 +26,6 @@
         ./.github/actions/sphinx/setup.sh
         echo "version=$(cat docs/_docker/docs_version.txt)" >> $GITHUB_ENV
 
-=======
-    - uses: actions/checkout@v3
->>>>>>> 1748b4f4
     # Builds docs using sphinx
     - name: Build HTML docs
       uses: ./.github/actions/sphinx
@@ -46,18 +39,12 @@
       run: cp docs/_build/latex/openshot.pdf "docs/OpenShot User Guide.pdf"
         
     # Create artifacts out of the generated docs
-    - uses: actions/upload-artifact@v2.3.1
+    - uses: actions/upload-artifact@v3
       with:
-<<<<<<< HEAD
         name: "OpenShot ${{ env.version }} User Guide (PDF)"
         path: "docs/OpenShot User Guide.pdf"
         
-    - uses: actions/upload-artifact@v2.3.1
-=======
-        docs-folder: "doc/"
-    # Create an artifact out of the generated HTML
     - uses: actions/upload-artifact@v3
->>>>>>> 1748b4f4
       with:
         name: "OpenShot ${{ env.version }} User Guide (HTML)"
         path: "docs/_build/html/"
